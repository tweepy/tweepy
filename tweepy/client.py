# Tweepy
# Copyright 2009-2022 Joshua Roesslein
# See LICENSE for details.

from __future__ import annotations

from collections import namedtuple
import datetime

try:
    from functools import cache
except ImportError:  # Remove when support for Python 3.8 is dropped
    from functools import lru_cache
    cache = lru_cache(maxsize=None)

import logging
from platform import python_version
import time
from typing import Any, Iterable, TYPE_CHECKING
import warnings

import requests

import tweepy
from tweepy.auth import OAuth1UserHandler
from tweepy.errors import (
    BadRequest, Forbidden, HTTPException, TooManyRequests, TwitterServerError,
    Unauthorized
)
from tweepy.list import List
from tweepy.media import Media
from tweepy.place import Place
from tweepy.poll import Poll
from tweepy.space import Space
from tweepy.tweet import Tweet
from tweepy.user import User

if TYPE_CHECKING:
    import sys

    if sys.version_info >= (3, 10):
        from typing import TypeAlias
    else:
        from typing_extensions import TypeAlias
    # Remove when support for Python 3.9 is dropped

    # From typeshed / types-requests:
    _ParamsMappingValueType: TypeAlias = (
        "str | bytes | int | float | Iterable[str | bytes | int | float] | None"
    )
    # Change to typed global expression when support for Python 3.9 is dropped

    JSON: TypeAlias = "dict[str, Any]"
    # Change to typed global expression when support for Python 3.8 is dropped
    # https://github.com/python/typing/issues/182

log = logging.getLogger(__name__)

Response = namedtuple("Response", ("data", "includes", "errors", "meta"))


class BaseClient:

    def __init__(
        self, bearer_token: str | None = None, consumer_key: str | None = None,
        consumer_secret: str | None = None, access_token: str | None = None,
        access_token_secret: str | None = None, *,
        return_type: type[dict | requests.Response | Response] = Response,
        wait_on_rate_limit: bool = False
    ) -> None:
        self.bearer_token = bearer_token
        self.consumer_key = consumer_key
        self.consumer_secret = consumer_secret
        self.access_token = access_token
        self.access_token_secret = access_token_secret

        self.return_type = return_type
        self.wait_on_rate_limit = wait_on_rate_limit

        self.session = requests.Session()
        self.user_agent = (
            f"Python/{python_version()} "
            f"Requests/{requests.__version__} "
            f"Tweepy/{tweepy.__version__}"
        )

    def request(self, method, route, params=None, json=None, user_auth=False):
        host = "https://api.twitter.com"
        headers = {"User-Agent": self.user_agent}
        auth = None
        if user_auth:
            auth = OAuth1UserHandler(
                self.consumer_key, self.consumer_secret,
                self.access_token, self.access_token_secret
            )
            auth = auth.apply_auth()
        else:
            headers["Authorization"] = f"Bearer {self.bearer_token}"

        log.debug(
            f"Making API request: {method} {host + route}\n"
            f"Parameters: {params}\n"
            f"Headers: {headers}\n"
            f"Body: {json}"
        )

        with self.session.request(
            method, host + route, params=params, json=json, headers=headers,
            auth=auth
        ) as response:
            log.debug(
                "Received API response: "
                f"{response.status_code} {response.reason}\n"
                f"Headers: {response.headers}\n"
                f"Content: {response.content}"
            )

            if response.status_code == 400:
                raise BadRequest(response)
            if response.status_code == 401:
                raise Unauthorized(response)
            if response.status_code == 403:
                raise Forbidden(response)
            # Handle 404?
            if response.status_code == 429:
                if self.wait_on_rate_limit:
                    reset_time = int(response.headers["x-rate-limit-reset"])
                    sleep_time = reset_time - int(time.time()) + 1
                    if sleep_time > 0:
                        log.warning(
                            "Rate limit exceeded. "
                            f"Sleeping for {sleep_time} seconds."
                        )
                        time.sleep(sleep_time)
                    return self.request(method, route, params, json, user_auth)
                else:
                    raise TooManyRequests(response)
            if response.status_code >= 500:
                raise TwitterServerError(response)
            if not 200 <= response.status_code < 300:
                raise HTTPException(response)

            return response

    def _make_request(self, method, route, params={}, endpoint_parameters=None,
                      json=None, data_type=None, user_auth=False):
        request_params = self._process_params(params, endpoint_parameters)

        response = self.request(method, route, params=request_params,
                                json=json, user_auth=user_auth)

        if self.return_type is requests.Response:
            return response

        response = response.json()

        if self.return_type is dict:
            return response

        data = response.get("data")
        data = self._process_data(data, data_type=data_type)

        includes = response.get("includes", {})
        includes = self._process_includes(includes)

        errors = response.get("errors", [])
        meta = response.get("meta", {})

        return Response(data, includes, errors, meta)

    def _process_data(self, data, data_type=None):
        if data_type is not None:
            if isinstance(data, list):
                data = [data_type(result) for result in data]
            elif data is not None:
                data = data_type(data)
        return data

    def _process_includes(self, includes):
        if "media" in includes:
            includes["media"] = [Media(media) for media in includes["media"]]
        if "places" in includes:
            includes["places"] = [Place(place) for place in includes["places"]]
        if "polls" in includes:
            includes["polls"] = [Poll(poll) for poll in includes["polls"]]
        if "tweets" in includes:
            includes["tweets"] = [Tweet(tweet) for tweet in includes["tweets"]]
        if "users" in includes:
            includes["users"] = [User(user) for user in includes["users"]]
        return includes

    def _process_params(self, params, endpoint_parameters):
        request_params = {}
        for param_name, param_value in params.items():
            if param_name.replace('_', '.') in endpoint_parameters:
                param_name = param_name.replace('_', '.')

            if isinstance(param_value, list):
                request_params[param_name] = ','.join(map(str, param_value))
            elif isinstance(param_value, datetime.datetime):
                if param_value.tzinfo is not None:
                    param_value = param_value.astimezone(datetime.timezone.utc)
                request_params[param_name] = param_value.strftime(
                    "%Y-%m-%dT%H:%M:%SZ"
                )
                # TODO: Constant datetime format string?
            else:
                request_params[param_name] = param_value

            if param_name not in endpoint_parameters:
                log.warn(f"Unexpected parameter: {param_name}")
        return request_params


class Client(BaseClient):
    """Twitter API v2 Client

    .. versionadded:: 4.0

    Parameters
    ----------
    bearer_token
        Twitter API OAuth 2.0 Bearer Token / Access Token
    consumer_key
        Twitter API OAuth 1.0a Consumer Key
    consumer_secret
        Twitter API OAuth 1.0a Consumer Secret
    access_token
        Twitter API OAuth 1.0a Access Token
    access_token_secret
        Twitter API OAuth 1.0a Access Token Secret
    return_type
        Type to return from requests to the API
    wait_on_rate_limit
        Whether to wait when rate limit is reached

    Attributes
    ----------
    session : requests.Session
        Requests Session used to make requests to the API
    user_agent : str
        User agent used when making requests to the API
    """

    def _get_authenticating_user_id(self, *, user_auth):
        if user_auth:
            if self.access_token is None:
                raise TypeError(
                    "Access Token must be provided for OAuth 1.0a User Context"
                )
            else:
                return self._get_oauth_1_authenticating_user_id(
                    self.access_token
                )
        else:
            if self.bearer_token is None:
                raise TypeError(
                    "Access Token must be provided for "
                    "OAuth 2.0 Authorization Code Flow with PKCE"
                )
            else:
                return self._get_oauth_2_authenticating_user_id(
                    self.bearer_token
                )

    @cache
    def _get_oauth_1_authenticating_user_id(self, access_token):
        return access_token.partition('-')[0]

    @cache
    def _get_oauth_2_authenticating_user_id(self, access_token):
        original_access_token = self.bearer_token
        original_return_type = self.return_type

        self.bearer_token = access_token
        self.return_type = dict
        user_id = self.get_me(user_auth=False)["data"]["id"]

        self.bearer_token = original_access_token
        self.return_type = original_return_type

        return user_id

    # Hide replies

    def hide_reply(
        self, id: int | str, *, user_auth: bool = True
    ) -> JSON | requests.Response | Response:
        """Hides a reply to a Tweet.

        .. versionchanged:: 4.5
            Added ``user_auth`` parameter

        Parameters
        ----------
        id
            Unique identifier of the Tweet to hide. The Tweet must belong to a
            conversation initiated by the authenticating user.
        user_auth
            Whether or not to use OAuth 1.0a User Context to authenticate

        References
        ----------
        https://developer.twitter.com/en/docs/twitter-api/tweets/hide-replies/api-reference/put-tweets-id-hidden
        """
        return self._make_request(
            "PUT", f"/2/tweets/{id}/hidden", json={"hidden": True},
            user_auth=user_auth
        )

    def unhide_reply(
        self, id: int | str, *, user_auth: bool = True
    ) -> JSON | requests.Response | Response:
        """Unhides a reply to a Tweet.

        .. versionchanged:: 4.5
            Added ``user_auth`` parameter

        Parameters
        ----------
        id
            Unique identifier of the Tweet to unhide. The Tweet must belong to
            a conversation initiated by the authenticating user.
        user_auth
            Whether or not to use OAuth 1.0a User Context to authenticate

        References
        ----------
        https://developer.twitter.com/en/docs/twitter-api/tweets/hide-replies/api-reference/put-tweets-id-hidden
        """
        return self._make_request(
            "PUT", f"/2/tweets/{id}/hidden", json={"hidden": False},
            user_auth=user_auth
        )

    # Likes

    def unlike(
        self, tweet_id: int | str, *, user_auth: bool = True
    ) -> JSON | requests.Response | Response:
        """Unlike a Tweet.

        The request succeeds with no action when the user sends a request to a
        user they're not liking the Tweet or have already unliked the Tweet.

        .. note::

            When using OAuth 2.0 Authorization Code Flow with PKCE with
            ``user_auth=False``, a request is made beforehand to Twitter's API
            to determine the authenticating user's ID. This is cached and only
            done once per :class:`Client` instance for each access token used.

        .. versionchanged:: 4.5
            Added ``user_auth`` parameter

        .. versionchanged:: 4.8
            Added support for using OAuth 2.0 Authorization Code Flow with PKCE

        .. versionchanged:: 4.8
            Changed to raise :class:`TypeError` when the access token isn't set

        Parameters
        ----------
        tweet_id
            The ID of the Tweet that you would like to unlike.
        user_auth
            Whether or not to use OAuth 1.0a User Context to authenticate

        Raises
        ------
        TypeError
<<<<<<< HEAD
            If Access token is not set
=======
            If the access token isn't set
>>>>>>> 6c71fbca

        References
        ----------
        https://developer.twitter.com/en/docs/twitter-api/tweets/likes/api-reference/delete-users-id-likes-tweet_id
        """
<<<<<<< HEAD
        if self.access_token is None:
            raise TypeError("Access token is not set")

        id = self.access_token.partition('-')[0]
=======
        id = self._get_authenticating_user_id(user_auth=user_auth)
>>>>>>> 6c71fbca
        route = f"/2/users/{id}/likes/{tweet_id}"

        return self._make_request(
            "DELETE", route, user_auth=user_auth
        )

    def get_liking_users(
        self, id : int | str, *, user_auth: bool = False,
        **params: _ParamsMappingValueType
    ) -> JSON | requests.Response | Response:
        """get_liking_users( \
            id, *, expansions=None, max_results=None, media_fields=None, \
            pagination_token=None, place_fields=None, poll_fields=None, \
            tweet_fields=None, user_fields=None, user_auth=False \
        )

        Allows you to get information about a Tweet’s liking users.

        .. versionchanged:: 4.6
            Added ``max_results`` and ``pagination_token`` parameters

        Parameters
        ----------
        id
            Tweet ID of the Tweet to request liking users of.
        expansions : list[str] | str | None
            :ref:`expansions_parameter`
        max_results : int | None
            The maximum number of results to be returned per page. This can be
            a number between 1 and 100. By default, each page will return 100
            results.
        media_fields : list[str] | str | None
            :ref:`media_fields_parameter`
        pagination_token : str | None
            Used to request the next page of results if all results weren't
            returned with the latest request, or to go back to the previous
            page of results. To return the next page, pass the ``next_token``
            returned in your previous response. To go back one page, pass the
            ``previous_token`` returned in your previous response.
        place_fields : list[str] | str | None
            :ref:`place_fields_parameter`
        poll_fields : list[str] | str | None
            :ref:`poll_fields_parameter`
        tweet_fields : list[str] | str | None
            :ref:`tweet_fields_parameter`
        user_fields : list[str] | str | None
            :ref:`user_fields_parameter`
        user_auth
            Whether or not to use OAuth 1.0a User Context to authenticate

        References
        ----------
        https://developer.twitter.com/en/docs/twitter-api/tweets/likes/api-reference/get-tweets-id-liking_users
        """
        return self._make_request(
            "GET", f"/2/tweets/{id}/liking_users", params=params,
            endpoint_parameters=(
                "expansions", "max_results", "media.fields",
                "pagination_token", "place.fields", "poll.fields",
                "tweet.fields", "user.fields"
            ), data_type=User, user_auth=user_auth
        )

    def get_liked_tweets(
        self, id: int | str, *, user_auth: bool = False,
        **params: _ParamsMappingValueType
    ) -> JSON | requests.Response | Response:
        """get_liked_tweets( \
            id, *, expansions=None, max_results=None, media_fields=None, \
            pagination_token=None, place_fields=None, poll_fields=None, \
            tweet_fields=None, user_fields=None, user_auth=False \
        )

        Allows you to get information about a user’s liked Tweets.

        The Tweets returned by this endpoint count towards the Project-level
        `Tweet cap`_.

        Parameters
        ----------
        id
            User ID of the user to request liked Tweets for.
        expansions : list[str] | str | None
            :ref:`expansions_parameter`
        max_results : int | None
            The maximum number of results to be returned per page. This can be
            a number between 5 and 100. By default, each page will return 100
            results.
        media_fields : list[str] | str | None
            :ref:`media_fields_parameter`
        pagination_token : str | None
            Used to request the next page of results if all results weren't
            returned with the latest request, or to go back to the previous
            page of results. To return the next page, pass the ``next_token``
            returned in your previous response. To go back one page, pass the
            ``previous_token`` returned in your previous response.
        place_fields : list[str] | str | None
            :ref:`place_fields_parameter`
        poll_fields : list[str] | str | None
            :ref:`poll_fields_parameter`
        tweet_fields : list[str] | str | None
            :ref:`tweet_fields_parameter`
        user_fields : list[str] | str | None
            :ref:`user_fields_parameter`
        user_auth
            Whether or not to use OAuth 1.0a User Context to authenticate

        References
        ----------
        https://developer.twitter.com/en/docs/twitter-api/tweets/likes/api-reference/get-users-id-liked_tweets

        .. _Tweet cap: https://developer.twitter.com/en/docs/projects/overview#tweet-cap
        """
        return self._make_request(
            "GET", f"/2/users/{id}/liked_tweets", params=params,
            endpoint_parameters=(
                "expansions", "max_results", "media.fields",
                "pagination_token", "place.fields", "poll.fields",
                "tweet.fields", "user.fields"
            ), data_type=Tweet, user_auth=user_auth
        )

    def like(
        self, tweet_id: int | str, *, user_auth: bool = True
    ) -> JSON | requests.Response | Response:
        """Like a Tweet.

        .. note::

            When using OAuth 2.0 Authorization Code Flow with PKCE with
            ``user_auth=False``, a request is made beforehand to Twitter's API
            to determine the authenticating user's ID. This is cached and only
            done once per :class:`Client` instance for each access token used.

        .. versionchanged:: 4.5
            Added ``user_auth`` parameter

        .. versionchanged:: 4.8
            Added support for using OAuth 2.0 Authorization Code Flow with PKCE

        .. versionchanged:: 4.8
            Changed to raise :class:`TypeError` when the access token isn't set

        Parameters
        ----------
        tweet_id
            The ID of the Tweet that you would like to Like.
        user_auth
            Whether or not to use OAuth 1.0a User Context to authenticate

        Raises
        ------
        TypeError
<<<<<<< HEAD
            If Access token is not set
=======
            If the access token isn't set
>>>>>>> 6c71fbca

        References
        ----------
        https://developer.twitter.com/en/docs/twitter-api/tweets/likes/api-reference/post-users-id-likes
        """
<<<<<<< HEAD
        if self.access_token is None:
            raise TypeError("Access token is not set")

        id = self.access_token.partition('-')[0]
=======
        id = self._get_authenticating_user_id(user_auth=user_auth)
>>>>>>> 6c71fbca
        route = f"/2/users/{id}/likes"

        return self._make_request(
            "POST", route, json={"tweet_id": str(tweet_id)},
            user_auth=user_auth
        )

    # Manage Tweets

    def delete_tweet(
        self, id: int | str, *, user_auth: bool = True
    ) -> JSON | requests.Response | Response:
        """Allows an authenticated user ID to delete a Tweet.

        .. versionadded:: 4.3

        .. versionchanged:: 4.5
            Added ``user_auth`` parameter

        Parameters
        ----------
        id
            The Tweet ID you are deleting.
        user_auth
            Whether or not to use OAuth 1.0a User Context to authenticate

        References
        ----------
        https://developer.twitter.com/en/docs/twitter-api/tweets/manage-tweets/api-reference/delete-tweets-id
        """
        return self._make_request(
            "DELETE", f"/2/tweets/{id}", user_auth=user_auth
        )

    def create_tweet(
        self, *, direct_message_deep_link: str | None = None,
        for_super_followers_only: bool | None = None,
        place_id: str | None = None, media_ids: list[int | str] | None = None,
        media_tagged_user_ids: list[int | str] | None = None,
        poll_duration_minutes: int | None = None,
        poll_options: list[str] | None = None,
        quote_tweet_id: int | str | None = None,
        exclude_reply_user_ids: list[int | str] | None = None,
        in_reply_to_tweet_id: int | str | None = None,
        reply_settings: str | None = None, text: str | None = None,
        user_auth: bool = True
    ) -> JSON | requests.Response | Response:
        """Creates a Tweet on behalf of an authenticated user.

        .. versionadded:: 4.3

        .. versionchanged:: 4.5
            Added ``user_auth`` parameter

        Parameters
        ----------
        direct_message_deep_link : str | None
            `Tweets a link directly to a Direct Message conversation`_ with an
            account.
        for_super_followers_only : bool | None
            Allows you to Tweet exclusively for `Super Followers`_.
        place_id : str | None
            Place ID being attached to the Tweet for geo location.
        media_ids : list[int | str] | None
            A list of Media IDs being attached to the Tweet. This is only
            required if the request includes the ``tagged_user_ids``.
        media_tagged_user_ids : list[int | str] | None
            A list of User IDs being tagged in the Tweet with Media. If the
            user you're tagging doesn't have photo-tagging enabled, their names
            won't show up in the list of tagged users even though the Tweet is
            successfully created.
        poll_duration_minutes : int | None
            Duration of the poll in minutes for a Tweet with a poll. This is
            only required if the request includes ``poll.options``.
        poll_options : list[str] | None
            A list of poll options for a Tweet with a poll.
        quote_tweet_id : int | str | None
            Link to the Tweet being quoted.
        exclude_reply_user_ids : list[int | str] | None
            A list of User IDs to be excluded from the reply Tweet thus
            removing a user from a thread.
        in_reply_to_tweet_id : int | str | None
            Tweet ID of the Tweet being replied to. Please note that
            ``in_reply_to_tweet_id`` needs to be in the request if
            ``exclude_reply_user_ids`` is present.
        reply_settings : str | None
            `Settings`_ to indicate who can reply to the Tweet. Limited to
            "mentionedUsers" and "following". If the field isn’t specified, it
            will default to everyone.
        text : str | None
            Text of the Tweet being created. This field is required if
            ``media.media_ids`` is not present.
        user_auth
            Whether or not to use OAuth 1.0a User Context to authenticate

        References
        ----------
        https://developer.twitter.com/en/docs/twitter-api/tweets/manage-tweets/api-reference/post-tweets

        .. _Tweets a link directly to a Direct Message conversation: https://business.twitter.com/en/help/campaign-editing-and-optimization/public-to-private-conversation.html
        .. _Super Followers: https://help.twitter.com/en/using-twitter/super-follows
        .. _Settings: https://blog.twitter.com/en_us/topics/product/2020/new-conversation-settings-coming-to-a-tweet-near-you
        """
        json: JSON = {}

        if direct_message_deep_link is not None:
            json["direct_message_deep_link"] = direct_message_deep_link

        if for_super_followers_only is not None:
            json["for_super_followers_only"] = for_super_followers_only

        if place_id is not None:
            json["geo"] = {"place_id": place_id}

        if media_ids is not None:
            json["media"] = {
                "media_ids": [str(media_id) for media_id in media_ids]
            }
            if media_tagged_user_ids is not None:
                json["media"]["tagged_user_ids"] = [
                    str(media_tagged_user_id)
                    for media_tagged_user_id in media_tagged_user_ids
                ]

        if poll_options is not None:
            json["poll"] = {"options": poll_options}
            if poll_duration_minutes is not None:
                json["poll"]["duration_minutes"] = (  # type: ignore
                    poll_duration_minutes
                )

        if quote_tweet_id is not None:
            json["quote_tweet_id"] = str(quote_tweet_id)

        if in_reply_to_tweet_id is not None:
            json["reply"] = {"in_reply_to_tweet_id": str(in_reply_to_tweet_id)}
            if exclude_reply_user_ids is not None:
                json["reply"]["exclude_reply_user_ids"] = [  # type: ignore
                    str(exclude_reply_user_id)
                    for exclude_reply_user_id in exclude_reply_user_ids
                ]

        if reply_settings is not None:
            json["reply_settings"] = reply_settings

        if text is not None:
            json["text"] = text

        return self._make_request(
            "POST", f"/2/tweets", json=json, user_auth=user_auth
        )

    # Quote Tweets

    def get_quote_tweets(self, id, *, user_auth=False, **params):
        """get_quote_tweets( \
            id, *, expansions=None, max_results=None, media_fields=None, \
            pagination_token=None, place_fields=None, poll_fields=None, \
            tweet_fields=None, user_fields=None, user_auth=False \
        )

        Returns Quote Tweets for a Tweet specified by the requested Tweet ID.

        The Tweets returned by this endpoint count towards the Project-level
        `Tweet cap`_.

        .. versionadded:: 4.7

        Parameters
        ----------
        id : int | str
            Unique identifier of the Tweet to request.
        expansions : list[str] | str | None
            :ref:`expansions_parameter`
        max_results : int | None
            Specifies the number of Tweets to try and retrieve, up to a maximum
            of 100 per distinct request. By default, 10 results are returned if
            this parameter is not supplied. The minimum permitted value is 10.
            It is possible to receive less than the ``max_results`` per request
            throughout the pagination process.
        media_fields : list[str] | str | None
            :ref:`media_fields_parameter`
        pagination_token : str | None
            This parameter is used to move forwards through 'pages' of results,
            based on the value of the ``next_token``. The value used with the
            parameter is pulled directly from the response provided by the API,
            and should not be modified.
        place_fields : list[str] | str | None
            :ref:`place_fields_parameter`
        poll_fields : list[str] | str | None
            :ref:`poll_fields_parameter`
        tweet_fields : list[str] | str | None
            :ref:`tweet_fields_parameter`
        user_fields : list[str] | str | None
            :ref:`user_fields_parameter`
        user_auth : bool
            Whether or not to use OAuth 1.0a User Context to authenticate

        Returns
        -------
        dict | requests.Response | Response

        References
        ----------
        https://developer.twitter.com/en/docs/twitter-api/tweets/quote-tweets/api-reference/get-tweets-id-quote_tweets

        .. _Tweet cap: https://developer.twitter.com/en/docs/projects/overview#tweet-cap
        """
        return self._make_request(
            "GET", f"/2/tweets/{id}/quote_tweets", params=params,
            endpoint_parameters=(
                "expansions", "max_results", "media.fields",
                "pagination_token", "place.fields", "poll.fields",
                "tweet.fields", "user.fields"
            ), data_type=Tweet, user_auth=user_auth
        )

    # Retweets

    def unretweet(
        self, source_tweet_id: int | str, *, user_auth: bool = True
    ) -> JSON | requests.Response | Response:
        """Allows an authenticated user ID to remove the Retweet of a Tweet.

        The request succeeds with no action when the user sends a request to a
        user they're not Retweeting the Tweet or have already removed the
        Retweet of.

        .. note::

            When using OAuth 2.0 Authorization Code Flow with PKCE with
            ``user_auth=False``, a request is made beforehand to Twitter's API
            to determine the authenticating user's ID. This is cached and only
            done once per :class:`Client` instance for each access token used.

        .. versionchanged:: 4.5
            Added ``user_auth`` parameter

        .. versionchanged:: 4.8
            Added support for using OAuth 2.0 Authorization Code Flow with PKCE

        .. versionchanged:: 4.8
            Changed to raise :class:`TypeError` when the access token isn't set

        Parameters
        ----------
        source_tweet_id
            The ID of the Tweet that you would like to remove the Retweet of.
        user_auth
            Whether or not to use OAuth 1.0a User Context to authenticate

        Raises
        ------
        TypeError
<<<<<<< HEAD
            If Access token is not set
=======
            If the access token isn't set
>>>>>>> 6c71fbca

        References
        ----------
        https://developer.twitter.com/en/docs/twitter-api/tweets/retweets/api-reference/delete-users-id-retweets-tweet_id
        """
<<<<<<< HEAD
        if self.access_token is None:
            raise TypeError("Access token is not set")

        id = self.access_token.partition('-')[0]
=======
        id = self._get_authenticating_user_id(user_auth=user_auth)
>>>>>>> 6c71fbca
        route = f"/2/users/{id}/retweets/{source_tweet_id}"

        return self._make_request(
            "DELETE", route, user_auth=user_auth
        )

    def get_retweeters(
        self, id: int | str, *, user_auth: bool = False,
        **params: _ParamsMappingValueType
    ) -> JSON | requests.Response | Response:
        """get_retweeters( \
            id, *, expansions=None, max_results=None, media_fields=None, \
            pagination_token=None, place_fields=None, poll_fields=None, \
            tweet_fields=None, user_fields=None, user_auth=False \
        )

        Allows you to get information about who has Retweeted a Tweet.

        .. versionchanged:: 4.6
            Added ``max_results`` and ``pagination_token`` parameters

        Parameters
        ----------
        id
            Tweet ID of the Tweet to request Retweeting users of.
        expansions : list[str] | str | None
            :ref:`expansions_parameter`
        max_results : int | None
            The maximum number of results to be returned per page. This can be
            a number between 1 and 100. By default, each page will return 100
            results.
        media_fields : list[str] | str | None
            :ref:`media_fields_parameter`
        pagination_token : str | None
            Used to request the next page of results if all results weren't
            returned with the latest request, or to go back to the previous
            page of results. To return the next page, pass the ``next_token``
            returned in your previous response. To go back one page, pass the
            ``previous_token`` returned in your previous response.
        place_fields : list[str] | str | None
            :ref:`place_fields_parameter`
        poll_fields : list[str] | str | None
            :ref:`poll_fields_parameter`
        tweet_fields : list[str] | str | None
            :ref:`tweet_fields_parameter`
        user_fields : list[str] | str | None
            :ref:`user_fields_parameter`
        user_auth
            Whether or not to use OAuth 1.0a User Context to authenticate

        References
        ----------
        https://developer.twitter.com/en/docs/twitter-api/tweets/retweets/api-reference/get-tweets-id-retweeted_by
        """
        return self._make_request(
            "GET", f"/2/tweets/{id}/retweeted_by", params=params,
            endpoint_parameters=(
                "expansions", "max_results", "media.fields",
                "pagination_token", "place.fields", "poll.fields",
                "tweet.fields", "user.fields"
            ), data_type=User, user_auth=user_auth
        )

    def retweet(
        self, tweet_id: int | str, *, user_auth: bool = True
    ) -> JSON | requests.Response | Response:
        """Causes the user ID to Retweet the target Tweet.

        .. note::

            When using OAuth 2.0 Authorization Code Flow with PKCE with
            ``user_auth=False``, a request is made beforehand to Twitter's API
            to determine the authenticating user's ID. This is cached and only
            done once per :class:`Client` instance for each access token used.

        .. versionchanged:: 4.5
            Added ``user_auth`` parameter

        .. versionchanged:: 4.8
            Added support for using OAuth 2.0 Authorization Code Flow with PKCE

        .. versionchanged:: 4.8
            Changed to raise :class:`TypeError` when the access token isn't set

        Parameters
        ----------
        tweet_id
            The ID of the Tweet that you would like to Retweet.
        user_auth
            Whether or not to use OAuth 1.0a User Context to authenticate

        Raises
        ------
        TypeError
<<<<<<< HEAD
            If Access token is not set
=======
            If the access token isn't set
>>>>>>> 6c71fbca

        References
        ----------
        https://developer.twitter.com/en/docs/twitter-api/tweets/retweets/api-reference/post-users-id-retweets
        """
<<<<<<< HEAD
        if self.access_token is None:
            raise TypeError("Access token is not set")

        id = self.access_token.partition('-')[0]
=======
        id = self._get_authenticating_user_id(user_auth=user_auth)
>>>>>>> 6c71fbca
        route = f"/2/users/{id}/retweets"

        return self._make_request(
            "POST", route, json={"tweet_id": str(tweet_id)},
            user_auth=user_auth
        )

    # Search Tweets

    def search_all_tweets(
        self, query: str, **params: _ParamsMappingValueType
    ) -> JSON | requests.Response | Response:
        """search_all_tweets( \
            query, *, end_time=None, expansions=None, max_results=None, \
            media_fields=None, next_token=None, place_fields=None, \
            poll_fields=None, since_id=None, sort_order=None, \
            start_time=None, tweet_fields=None, until_id=None, \
            user_fields=None \
        )

        This endpoint is only available to those users who have been approved
        for the `Academic Research product track`_.

        The full-archive search endpoint returns the complete history of public
        Tweets matching a search query; since the first Tweet was created March
        26, 2006.

        The Tweets returned by this endpoint count towards the Project-level
        `Tweet cap`_.

        .. note::

            By default, a request will return Tweets from up to 30 days ago if
            the ``start_time`` parameter is not provided.

        .. versionchanged:: 4.6
            Added ``sort_order`` parameter

        Parameters
        ----------
        query
            One query for matching Tweets. Up to 1024 characters.
        end_time : datetime.datetime | str | None
            YYYY-MM-DDTHH:mm:ssZ (ISO 8601/RFC 3339). Used with ``start_time``.
            The newest, most recent UTC timestamp to which the Tweets will be
            provided. Timestamp is in second granularity and is exclusive (for
            example, 12:00:01 excludes the first second of the minute). If used
            without ``start_time``, Tweets from 30 days before ``end_time``
            will be returned by default. If not specified, ``end_time`` will
            default to [now - 30 seconds].
        expansions : list[str] | str | None
            :ref:`expansions_parameter`
        max_results : int | None
            The maximum number of search results to be returned by a request. A
            number between 10 and the system limit (currently 500). By default,
            a request response will return 10 results.
        media_fields : list[str] | str | None
            :ref:`media_fields_parameter`
        next_token : str | None
            This parameter is used to get the next 'page' of results. The value
            used with the parameter is pulled directly from the response
            provided by the API, and should not be modified. You can learn more
            by visiting our page on `pagination`_.
        place_fields : list[str] | str | None
            :ref:`place_fields_parameter`
        poll_fields : list[str] | str | None
            :ref:`poll_fields_parameter`
        since_id : int | str | None
            Returns results with a Tweet ID greater than (for example, more
            recent than) the specified ID. The ID specified is exclusive and
            responses will not include it. If included with the same request as
            a ``start_time`` parameter, only ``since_id`` will be used.
        sort_order : str | None
            This parameter is used to specify the order in which you want the
            Tweets returned. By default, a request will return the most recent
            Tweets first (sorted by recency).
        start_time : datetime.datetime | str | None
            YYYY-MM-DDTHH:mm:ssZ (ISO 8601/RFC 3339). The oldest UTC timestamp
            from which the Tweets will be provided. Timestamp is in second
            granularity and is inclusive (for example, 12:00:01 includes the
            first second of the minute). By default, a request will return
            Tweets from up to 30 days ago if you do not include this parameter.
        tweet_fields : list[str] | str | None
            :ref:`tweet_fields_parameter`
        until_id : int | str | None
            Returns results with a Tweet ID less than (that is, older than) the
            specified ID. Used with ``since_id``. The ID specified is exclusive
            and responses will not include it.
        user_fields : list[str] | str | None
            :ref:`user_fields_parameter`

        References
        ----------
        https://developer.twitter.com/en/docs/twitter-api/tweets/search/api-reference/get-tweets-search-all

        .. _Academic Research product track: https://developer.twitter.com/en/docs/projects/overview#product-track
        .. _Tweet cap: https://developer.twitter.com/en/docs/projects/overview#tweet-cap
        .. _pagination: https://developer.twitter.com/en/docs/twitter-api/tweets/search/integrate/paginate
        """
        params["query"] = query
        return self._make_request(
            "GET", "/2/tweets/search/all", params=params,
            endpoint_parameters=(
                "end_time", "expansions", "max_results", "media.fields",
                "next_token", "place.fields", "poll.fields", "query",
                "since_id", "sort_order", "start_time", "tweet.fields",
                "until_id", "user.fields"
            ), data_type=Tweet
        )

    def search_recent_tweets(
        self, query: str, *, user_auth: bool = False,
        **params: _ParamsMappingValueType
    ) -> JSON | requests.Response | Response:
        """search_recent_tweets( \
            query, *, end_time=None, expansions=None, max_results=None, \
            media_fields=None, next_token=None, place_fields=None, \
            poll_fields=None, since_id=None, sort_order=None, \
            start_time=None, tweet_fields=None, until_id=None, \
            user_fields=None, user_auth=False \
        )

        The recent search endpoint returns Tweets from the last seven days that
        match a search query.

        The Tweets returned by this endpoint count towards the Project-level
        `Tweet cap`_.

        .. versionchanged:: 4.6
            Added ``sort_order`` parameter

        Parameters
        ----------
        query
            One rule for matching Tweets. If you are using a
            `Standard Project`_ at the Basic `access level`_, you can use the
            basic set of `operators`_ and can make queries up to 512 characters
            long. If you are using an `Academic Research Project`_ at the Basic
            access level, you can use all available operators and can make
            queries up to 1,024 characters long.
        end_time : datetime.datetime | str | None
            YYYY-MM-DDTHH:mm:ssZ (ISO 8601/RFC 3339). The newest, most recent
            UTC timestamp to which the Tweets will be provided. Timestamp is in
            second granularity and is exclusive (for example, 12:00:01 excludes
            the first second of the minute). By default, a request will return
            Tweets from as recent as 30 seconds ago if you do not include this
            parameter.
        expansions : list[str] | str | None
            :ref:`expansions_parameter`
        max_results : int | None
            The maximum number of search results to be returned by a request. A
            number between 10 and 100. By default, a request response will
            return 10 results.
        media_fields : list[str] | str | None
            :ref:`media_fields_parameter`
        next_token : str | None
            This parameter is used to get the next 'page' of results. The value
            used with the parameter is pulled directly from the response
            provided by the API, and should not be modified.
        place_fields : list[str] | str | None
            :ref:`place_fields_parameter`
        poll_fields : list[str] | str | None
            :ref:`poll_fields_parameter`
        since_id : int | str | None
            Returns results with a Tweet ID greater than (that is, more recent
            than) the specified ID. The ID specified is exclusive and responses
            will not include it. If included with the same request as a
            ``start_time`` parameter, only ``since_id`` will be used.
        sort_order : str | None
            This parameter is used to specify the order in which you want the
            Tweets returned. By default, a request will return the most recent
            Tweets first (sorted by recency).
        start_time : datetime.datetime | str | None
            YYYY-MM-DDTHH:mm:ssZ (ISO 8601/RFC 3339). The oldest UTC timestamp
            (from most recent seven days) from which the Tweets will be
            provided. Timestamp is in second granularity and is inclusive (for
            example, 12:00:01 includes the first second of the minute). If
            included with the same request as a ``since_id`` parameter, only
            ``since_id`` will be used. By default, a request will return Tweets
            from up to seven days ago if you do not include this parameter.
        tweet_fields : list[str] | str | None
            :ref:`tweet_fields_parameter`
        until_id : int | str | None
            Returns results with a Tweet ID less than (that is, older than) the
            specified ID. The ID specified is exclusive and responses will not
            include it.
        user_fields : list[str] | str | None
            :ref:`user_fields_parameter`
        user_auth
            Whether or not to use OAuth 1.0a User Context to authenticate

        References
        ----------
        https://developer.twitter.com/en/docs/twitter-api/tweets/search/api-reference/get-tweets-search-recent

        .. _Tweet cap: https://developer.twitter.com/en/docs/projects/overview#tweet-cap
        .. _Standard Project: https://developer.twitter.com/en/docs/projects
        .. _access level: https://developer.twitter.com/en/products/twitter-api/early-access/guide.html#na_1
        .. _operators: https://developer.twitter.com/en/docs/twitter-api/tweets/search/integrate/build-a-query
        .. _Academic Research Project: https://developer.twitter.com/en/docs/projects
        """
        params["query"] = query
        return self._make_request(
            "GET", "/2/tweets/search/recent", params=params,
            endpoint_parameters=(
                "end_time", "expansions", "max_results", "media.fields",
                "next_token", "place.fields", "poll.fields", "query",
                "since_id", "sort_order", "start_time", "tweet.fields",
                "until_id", "user.fields"
            ), data_type=Tweet, user_auth=user_auth
        )

    # Timelines

    def get_users_mentions(
        self, id: int | str, *, user_auth: bool = False,
        **params: _ParamsMappingValueType
    ) -> JSON | requests.Response | Response:
        """get_users_mentions( \
            id, *, end_time=None, expansions=None, max_results=None, \
            media_fields=None, pagination_token=None, place_fields=None, \
            poll_fields=None, since_id=None, start_time=None, \
            tweet_fields=None, until_id=None, user_fields=None, \
            user_auth=False \
        )

        Returns Tweets mentioning a single user specified by the requested user
        ID. By default, the most recent ten Tweets are returned per request.
        Using pagination, up to the most recent 800 Tweets can be retrieved.

        The Tweets returned by this endpoint count towards the Project-level
        `Tweet cap`_.

        Parameters
        ----------
        id
            Unique identifier of the user for whom to return Tweets mentioning
            the user. User ID can be referenced using the `user/lookup`_
            endpoint. More information on Twitter IDs is `here`_.
        end_time : datetime.datetime | str | None
            YYYY-MM-DDTHH:mm:ssZ (ISO 8601/RFC 3339). The new UTC timestamp
            from which the Tweets will be provided. Timestamp is in second
            granularity and is inclusive (for example, 12:00:01 includes the
            first second of the minute).

            Please note that this parameter does not support a millisecond
            value.
        expansions : list[str] | str | None
            :ref:`expansions_parameter`
        max_results : int | None
            Specifies the number of Tweets to try and retrieve, up to a maximum
            of 100 per distinct request. By default, 10 results are returned if
            this parameter is not supplied. The minimum permitted value is 5.
            It is possible to receive less than the ``max_results`` per request
            throughout the pagination process.
        media_fields : list[str] | str | None
            :ref:`media_fields_parameter`
        pagination_token : str | None
            This parameter is used to move forwards or backwards through
            'pages' of results, based on the value of the ``next_token`` or
            ``previous_token`` in the response. The value used with the
            parameter is pulled directly from the response provided by the API,
            and should not be modified.
        place_fields : list[str] | str | None
            :ref:`place_fields_parameter`
        poll_fields : list[str] | str | None
            :ref:`poll_fields_parameter`
        since_id : int | str | None
            Returns results with a Tweet ID greater than (that is, more recent
            than) the specified 'since' Tweet ID. There are limits to the
            number of Tweets that can be accessed through the API. If the limit
            of Tweets has occurred since the ``since_id``, the ``since_id``
            will be forced to the oldest ID available. More information on
            Twitter IDs is `here`_.
        start_time : datetime.datetime | str | None
            YYYY-MM-DDTHH:mm:ssZ (ISO 8601/RFC 3339). The oldest UTC timestamp
            from which the Tweets will be provided. Timestamp is in second
            granularity and is inclusive (for example, 12:00:01 includes the
            first second of the minute).

            Please note that this parameter does not support a millisecond
            value.
        tweet_fields : list[str] | str | None
            :ref:`tweet_fields_parameter`
        until_id : int | str | None
            Returns results with a Tweet ID less less than (that is, older
            than) the specified 'until' Tweet ID. There are limits to the
            number of Tweets that can be accessed through the API. If the limit
            of Tweets has occurred since the ``until_id``, the ``until_id``
            will be forced to the most recent ID available. More information on
            Twitter IDs is `here`_.
        user_fields : list[str] | str | None
            :ref:`user_fields_parameter`
        user_auth
            Whether or not to use OAuth 1.0a User Context to authenticate

        References
        ----------
        https://developer.twitter.com/en/docs/twitter-api/tweets/timelines/api-reference/get-users-id-mentions

        .. _Tweet cap: https://developer.twitter.com/en/docs/projects/overview#tweet-cap
        .. _user/lookup: https://developer.twitter.com/en/docs/twitter-api/users/lookup/introduction
        .. _here: https://developer.twitter.com/en/docs/twitter-ids
        """
        return self._make_request(
            "GET", f"/2/users/{id}/mentions", params=params,
            endpoint_parameters=(
                "end_time", "expansions", "max_results", "media.fields",
                "pagination_token", "place.fields", "poll.fields", "since_id",
                "start_time", "tweet.fields", "until_id", "user.fields"
            ), data_type=Tweet, user_auth=user_auth
        )

    def get_users_tweets(
        self, id: int | str, *, user_auth: bool = False,
        **params: _ParamsMappingValueType
    ) -> JSON | requests.Response | Response:
        """get_users_tweets( \
            id, *, end_time=None, exclude=None, expansions=None, \
            max_results=None, media_fields=None, pagination_token=None, \
            place_fields=None, poll_fields=None, since_id=None, \
            start_time=None, tweet_fields=None, until_id=None, \
            user_fields=None, user_auth=False \
        )

        Returns Tweets composed by a single user, specified by the requested
        user ID. By default, the most recent ten Tweets are returned per
        request. Using pagination, the most recent 3,200 Tweets can be
        retrieved.

        The Tweets returned by this endpoint count towards the Project-level
        `Tweet cap`_.

        Parameters
        ----------
        id
            Unique identifier of the Twitter account (user ID) for whom to
            return results. User ID can be referenced using the `user/lookup`_
            endpoint. More information on Twitter IDs is `here`_.
        end_time : datetime.datetime | str | None
            YYYY-MM-DDTHH:mm:ssZ (ISO 8601/RFC 3339). The newest or most recent
            UTC timestamp from which the Tweets will be provided. Only the 3200
            most recent Tweets are available. Timestamp is in second
            granularity and is inclusive (for example, 12:00:01 includes the
            first second of the minute). Minimum allowable time is
            2010-11-06T00:00:01Z

            Please note that this parameter does not support a millisecond
            value.
        exclude : list[str] | str | None
            Comma-separated list of the types of Tweets to exclude from the
            response. When ``exclude=retweets`` is used, the maximum historical
            Tweets returned is still 3200. When the ``exclude=replies``
            parameter is used for any value, only the most recent 800 Tweets
            are available.
        expansions : list[str] | str | None
            :ref:`expansions_parameter`
        max_results : int | None
            Specifies the number of Tweets to try and retrieve, up to a maximum
            of 100 per distinct request. By default, 10 results are returned if
            this parameter is not supplied. The minimum permitted value is 5.
            It is possible to receive less than the ``max_results`` per request
            throughout the pagination process.
        media_fields : list[str] | str | None
            :ref:`media_fields_parameter`
        pagination_token : str | None
            This parameter is used to move forwards or backwards through
            'pages' of results, based on the value of the ``next_token`` or
            ``previous_token`` in the response. The value used with the
            parameter is pulled directly from the response provided by the API,
            and should not be modified.
        place_fields : list[str] | str | None
            :ref:`place_fields_parameter`
        poll_fields : list[str] | str | None
            :ref:`poll_fields_parameter`
        since_id : int | str | None
            Returns results with a Tweet ID greater than (that is, more recent
            than) the specified 'since' Tweet ID. Only the 3200 most recent
            Tweets are available. The result will exclude the ``since_id``. If
            the limit of Tweets has occurred since the ``since_id``, the
            ``since_id`` will be forced to the oldest ID available.
        start_time : datetime.datetime | str | None
            YYYY-MM-DDTHH:mm:ssZ (ISO 8601/RFC 3339). The oldest or earliest
            UTC timestamp from which the Tweets will be provided. Only the 3200
            most recent Tweets are available. Timestamp is in second
            granularity and is inclusive (for example, 12:00:01 includes the
            first second of the minute). Minimum allowable time is
            2010-11-06T00:00:00Z

            Please note that this parameter does not support a millisecond
            value.
        tweet_fields : list[str] | str | None
            :ref:`tweet_fields_parameter`
        until_id : int | str | None
            Returns results with a Tweet ID less less than (that is, older
            than) the specified 'until' Tweet ID. Only the 3200 most recent
            Tweets are available. The result will exclude the ``until_id``. If
            the limit of Tweets has occurred since the ``until_id``, the
            ``until_id`` will be forced to the most recent ID available.
        user_fields : list[str] | str | None
            :ref:`user_fields_parameter`
        user_auth
            Whether or not to use OAuth 1.0a User Context to authenticate

        References
        ----------
        https://developer.twitter.com/en/docs/twitter-api/tweets/timelines/api-reference/get-users-id-tweets

        .. _Tweet cap: https://developer.twitter.com/en/docs/projects/overview#tweet-cap
        .. _user/lookup: https://developer.twitter.com/en/docs/twitter-api/users/lookup/introduction
        .. _here: https://developer.twitter.com/en/docs/twitter-ids
        """
        return self._make_request(
            "GET", f"/2/users/{id}/tweets", params=params,
            endpoint_parameters=(
                "end_time", "exclude", "expansions", "max_results",
                "media.fields", "pagination_token", "place.fields",
                "poll.fields", "since_id", "start_time", "tweet.fields",
                "until_id", "user.fields"
            ), data_type=Tweet, user_auth=user_auth
        )

    # Tweet counts

    def get_all_tweets_count(
        self, query: str, **params: _ParamsMappingValueType
    ) -> JSON | requests.Response | Response:
        """get_all_tweets_count( \
            query, *, end_time=None, granularity=None, next_token=None, \
            since_id=None, start_time=None, until_id=None \
        )

        This endpoint is only available to those users who have been approved
        for the `Academic Research product track`_.

        The full-archive search endpoint returns the complete history of public
        Tweets matching a search query; since the first Tweet was created March
        26, 2006.

        Parameters
        ----------
        query
            One query for matching Tweets. Up to 1024 characters.
        end_time : datetime.datetime | str | None
            YYYY-MM-DDTHH:mm:ssZ (ISO 8601/RFC 3339). Used with ``start_time``.
            The newest, most recent UTC timestamp to which the Tweets will be
            provided. Timestamp is in second granularity and is exclusive (for
            example, 12:00:01 excludes the first second of the minute). If used
            without ``start_time``, Tweets from 30 days before ``end_time``
            will be returned by default. If not specified, ``end_time`` will
            default to [now - 30 seconds].
        granularity : str | None
            This is the granularity that you want the timeseries count data to
            be grouped by. You can request ``minute``, ``hour``, or ``day``
            granularity. The default granularity, if not specified is ``hour``.
        next_token : str | None
            This parameter is used to get the next 'page' of results. The value
            used with the parameter is pulled directly from the response
            provided by the API, and should not be modified. You can learn more
            by visiting our page on `pagination`_.
        since_id : int | str | None
            Returns results with a Tweet ID greater than (for example, more
            recent than) the specified ID. The ID specified is exclusive and
            responses will not include it. If included with the same request as
            a ``start_time`` parameter, only ``since_id`` will be used.
        start_time : datetime.datetime | str | None
            YYYY-MM-DDTHH:mm:ssZ (ISO 8601/RFC 3339). The oldest UTC timestamp
            from which the Tweets will be provided. Timestamp is in second
            granularity and is inclusive (for example, 12:00:01 includes the
            first second of the minute). By default, a request will return
            Tweets from up to 30 days ago if you do not include this parameter.
        until_id : int | str | None
            Returns results with a Tweet ID less than (that is, older than) the
            specified ID. Used with ``since_id``. The ID specified is exclusive
            and responses will not include it.

        References
        ----------
        https://developer.twitter.com/en/docs/twitter-api/tweets/counts/api-reference/get-tweets-counts-all

        .. _Academic Research product track: https://developer.twitter.com/en/docs/projects/overview#product-track
        .. _pagination: https://developer.twitter.com/en/docs/twitter-api/tweets/search/integrate/paginate
        """
        params["query"] = query
        return self._make_request(
            "GET", "/2/tweets/counts/all", params=params,
            endpoint_parameters=(
                "end_time", "granularity", "next_token", "query", "since_id",
                "start_time", "until_id"
            )
        )

    def get_recent_tweets_count(
        self, query: str, **params: _ParamsMappingValueType
    ) -> JSON | requests.Response | Response:
        """get_recent_tweets_count( \
            query, *, end_time=None, granularity=None, since_id=None, \
            start_time=None, until_id=None \
        )

        The recent Tweet counts endpoint returns count of Tweets from the last
        seven days that match a search query.

        Parameters
        ----------
        query
            One rule for matching Tweets. If you are using a
            `Standard Project`_ at the Basic `access level`_, you can use the
            basic set of `operators`_ and can make queries up to 512 characters
            long. If you are using an `Academic Research Project`_ at the Basic
            access level, you can use all available operators and can make
            queries up to 1,024 characters long.
        end_time : datetime.datetime | str | None
            YYYY-MM-DDTHH:mm:ssZ (ISO 8601/RFC 3339). The newest, most recent
            UTC timestamp to which the Tweets will be provided. Timestamp is in
            second granularity and is exclusive (for example, 12:00:01 excludes
            the first second of the minute). By default, a request will return
            Tweets from as recent as 30 seconds ago if you do not include this
            parameter.
        granularity : str | None
            This is the granularity that you want the timeseries count data to
            be grouped by. You can request ``minute``, ``hour``, or ``day``
            granularity. The default granularity, if not specified is ``hour``.
        since_id : int | str | None
            Returns results with a Tweet ID greater than (that is, more recent
            than) the specified ID. The ID specified is exclusive and responses
            will not include it. If included with the same request as a
            ``start_time`` parameter, only ``since_id`` will be used.
        start_time : datetime.datetime | str | None
            YYYY-MM-DDTHH:mm:ssZ (ISO 8601/RFC 3339). The oldest UTC timestamp
            (from most recent seven days) from which the Tweets will be
            provided. Timestamp is in second granularity and is inclusive (for
            example, 12:00:01 includes the first second of the minute). If
            included with the same request as a ``since_id`` parameter, only
            ``since_id`` will be used. By default, a request will return Tweets
            from up to seven days ago if you do not include this parameter.
        until_id : int | str | None
            Returns results with a Tweet ID less than (that is, older than) the
            specified ID. The ID specified is exclusive and responses will not
            include it.

        References
        ----------
        https://developer.twitter.com/en/docs/twitter-api/tweets/counts/api-reference/get-tweets-counts-recent

        .. _Standard Project: https://developer.twitter.com/en/docs/projects
        .. _access level: https://developer.twitter.com/en/products/twitter-api/early-access/guide.html#na_1
        .. _operators: https://developer.twitter.com/en/docs/twitter-api/tweets/search/integrate/build-a-query
        .. _Academic Research Project: https://developer.twitter.com/en/docs/projects
        """
        params["query"] = query
        return self._make_request(
            "GET", "/2/tweets/counts/recent", params=params,
            endpoint_parameters=(
                "end_time", "granularity", "query", "since_id", "start_time",
                "until_id"
            )
        )

    # Tweet lookup

    def get_tweet(
        self, id: int | str, *, user_auth: bool = False,
        **params: _ParamsMappingValueType
    ) -> JSON | requests.Response | Response:
        """get_tweet( \
            id, *, expansions=None, media_fields=None, place_fields=None, \
            poll_fields=None, tweet_fields=None, user_fields=None, \
            user_auth=False \
        )

        Returns a variety of information about a single Tweet specified by
        the requested ID.

        Parameters
        ----------
        id
            Unique identifier of the Tweet to request
        expansions : list[str] | str | None
            :ref:`expansions_parameter`
        media_fields : list[str] | str | None
            :ref:`media_fields_parameter`
        place_fields : list[str] | str | None
            :ref:`place_fields_parameter`
        poll_fields : list[str] | str | None
            :ref:`poll_fields_parameter`
        tweet_fields : list[str] | str | None
            :ref:`tweet_fields_parameter`
        user_fields : list[str] | str | None
            :ref:`user_fields_parameter`
        user_auth
            Whether or not to use OAuth 1.0a User Context to authenticate

        References
        ----------
        https://developer.twitter.com/en/docs/twitter-api/tweets/lookup/api-reference/get-tweets-id
        """
        return self._make_request(
            "GET", f"/2/tweets/{id}", params=params,
            endpoint_parameters=(
                "expansions", "media.fields", "place.fields", "poll.fields",
                "tweet.fields", "user.fields"
            ), data_type=Tweet, user_auth=user_auth
        )

    def get_tweets(
        self, ids: list[int | str] | str, *, user_auth: bool = False,
        **params: _ParamsMappingValueType
    ) -> JSON | requests.Response | Response:
        """get_tweets( \
            ids, *, expansions=None, media_fields=None, place_fields=None, \
            poll_fields=None, tweet_fields=None, user_fields=None, \
            user_auth=False \
        )

        Returns a variety of information about the Tweet specified by the
        requested ID or list of IDs.

        Parameters
        ----------
        ids
            A comma separated list of Tweet IDs. Up to 100 are allowed in a
            single request. Make sure to not include a space between commas and
            fields.
        expansions : list[str] | str | None
            :ref:`expansions_parameter`
        media_fields : list[str] | str | None
            :ref:`media_fields_parameter`
        place_fields : list[str] | str | None
            :ref:`place_fields_parameter`
        poll_fields : list[str] | str | None
            :ref:`poll_fields_parameter`
        tweet_fields : list[str] | str | None
            :ref:`tweet_fields_parameter`
        user_fields : list[str] | str | None
            :ref:`user_fields_parameter`
        user_auth
            Whether or not to use OAuth 1.0a User Context to authenticate

        References
        ----------
        https://developer.twitter.com/en/docs/twitter-api/tweets/lookup/api-reference/get-tweets
        """
        params["ids"] = ids
        return self._make_request(
            "GET", "/2/tweets", params=params,
            endpoint_parameters=(
                "ids", "expansions", "media.fields", "place.fields",
                "poll.fields", "tweet.fields", "user.fields"
            ), data_type=Tweet, user_auth=user_auth
        )

    # Blocks

    def unblock(
        self, target_user_id: int | str, *, user_auth: bool = True
    ) -> JSON | requests.Response | Response:
        """Unblock another user.

        The request succeeds with no action when the user sends a request to a
        user they're not blocking or have already unblocked.

        .. note::

            When using OAuth 2.0 Authorization Code Flow with PKCE with
            ``user_auth=False``, a request is made beforehand to Twitter's API
            to determine the authenticating user's ID. This is cached and only
            done once per :class:`Client` instance for each access token used.

        .. versionchanged:: 4.5
            Added ``user_auth`` parameter

        .. versionchanged:: 4.8
            Added support for using OAuth 2.0 Authorization Code Flow with PKCE

        .. versionchanged:: 4.8
            Changed to raise :class:`TypeError` when the access token isn't set

        Parameters
        ----------
        target_user_id
            The user ID of the user that you would like to unblock.
        user_auth
            Whether or not to use OAuth 1.0a User Context to authenticate

        Raises
        ------
        TypeError
<<<<<<< HEAD
            If Access token is not set
=======
            If the access token isn't set
>>>>>>> 6c71fbca

        References
        ----------
        https://developer.twitter.com/en/docs/twitter-api/users/blocks/api-reference/delete-users-user_id-blocking
        """
<<<<<<< HEAD
        if self.access_token is None:
            raise TypeError("Access token is not set")

        source_user_id = self.access_token.partition('-')[0]
=======
        source_user_id = self._get_authenticating_user_id(user_auth=user_auth)
>>>>>>> 6c71fbca
        route = f"/2/users/{source_user_id}/blocking/{target_user_id}"

        return self._make_request(
            "DELETE", route, user_auth=user_auth
        )

    def get_blocked(
        self, *, user_auth: bool = True, **params: _ParamsMappingValueType
    ) -> JSON | requests.Response | Response:
        """get_blocked( \
            *, expansions=None, max_results=None, pagination_token=None, \
            tweet_fields=None, user_fields=None, user_auth=True \
        )

        Returns a list of users who are blocked by the authenticating user.

        .. note::

            When using OAuth 2.0 Authorization Code Flow with PKCE with
            ``user_auth=False``, a request is made beforehand to Twitter's API
            to determine the authenticating user's ID. This is cached and only
            done once per :class:`Client` instance for each access token used.

        .. versionchanged:: 4.5
            Added ``user_auth`` parameter

        .. versionchanged:: 4.8
            Added support for using OAuth 2.0 Authorization Code Flow with PKCE

        .. versionchanged:: 4.8
            Changed to raise :class:`TypeError` when the access token isn't set

        Parameters
        ----------
        expansions : list[str] | str | None
            :ref:`expansions_parameter`
        max_results : int | None
            The maximum number of results to be returned per page. This can be
            a number between 1 and 1000. By default, each page will return 100
            results.
        pagination_token : str | None
            Used to request the next page of results if all results weren't
            returned with the latest request, or to go back to the previous
            page of results.
        tweet_fields : list[str] | str | None
            :ref:`tweet_fields_parameter`
        user_fields : list[str] | str | None
            :ref:`user_fields_parameter`
        user_auth
            Whether or not to use OAuth 1.0a User Context to authenticate

        Raises
        ------
        TypeError
<<<<<<< HEAD
            If Access token is not set
=======
            If the access token isn't set
>>>>>>> 6c71fbca

        References
        ----------
        https://developer.twitter.com/en/docs/twitter-api/users/blocks/api-reference/get-users-blocking
        """
<<<<<<< HEAD
        if self.access_token is None:
            raise TypeError("Access token is not set")

        id = self.access_token.partition('-')[0]
=======
        id = self._get_authenticating_user_id(user_auth=user_auth)
>>>>>>> 6c71fbca
        route = f"/2/users/{id}/blocking"

        return self._make_request(
            "GET", route, params=params,
            endpoint_parameters=(
                "expansions", "max_results", "pagination_token",
                "tweet.fields", "user.fields"
            ), data_type=User, user_auth=user_auth
        )

    def block(
        self, target_user_id: int | str, *, user_auth: bool = True
    ) -> JSON | requests.Response | Response:
        """Block another user.

        .. note::

            When using OAuth 2.0 Authorization Code Flow with PKCE with
            ``user_auth=False``, a request is made beforehand to Twitter's API
            to determine the authenticating user's ID. This is cached and only
            done once per :class:`Client` instance for each access token used.

        .. versionchanged:: 4.5
            Added ``user_auth`` parameter

        .. versionchanged:: 4.8
            Added support for using OAuth 2.0 Authorization Code Flow with PKCE

        .. versionchanged:: 4.8
            Changed to raise :class:`TypeError` when the access token isn't set

        Parameters
        ----------
        target_user_id
            The user ID of the user that you would like to block.
        user_auth
            Whether or not to use OAuth 1.0a User Context to authenticate

        Raises
        ------
        TypeError
<<<<<<< HEAD
            If Access token is not set
=======
            If the access token isn't set
>>>>>>> 6c71fbca

        References
        ----------
        https://developer.twitter.com/en/docs/twitter-api/users/blocks/api-reference/post-users-user_id-blocking
        """
<<<<<<< HEAD
        if self.access_token is None:
            raise TypeError("Access token is not set")

        id = self.access_token.partition('-')[0]
=======
        id = self._get_authenticating_user_id(user_auth=user_auth)
>>>>>>> 6c71fbca
        route = f"/2/users/{id}/blocking"

        return self._make_request(
            "POST", route, json={"target_user_id": str(target_user_id)},
            user_auth=user_auth
        )

    # Follows

    def unfollow_user(
        self, target_user_id: int | str, *, user_auth: bool = True
    ) -> JSON | requests.Response | Response:
        """Allows a user ID to unfollow another user.

        The request succeeds with no action when the authenticated user sends a
        request to a user they're not following or have already unfollowed.

        .. note::

            When using OAuth 2.0 Authorization Code Flow with PKCE with
            ``user_auth=False``, a request is made beforehand to Twitter's API
            to determine the authenticating user's ID. This is cached and only
            done once per :class:`Client` instance for each access token used.

        .. versionchanged:: 4.2
            Renamed from :meth:`Client.unfollow`

        .. versionchanged:: 4.5
            Added ``user_auth`` parameter

        .. versionchanged:: 4.8
            Added support for using OAuth 2.0 Authorization Code Flow with PKCE

        .. versionchanged:: 4.8
            Changed to raise :class:`TypeError` when the access token isn't set

        Parameters
        ----------
        target_user_id
            The user ID of the user that you would like to unfollow.
        user_auth
            Whether or not to use OAuth 1.0a User Context to authenticate

        Raises
        ------
        TypeError
<<<<<<< HEAD
            If Access token is not set
=======
            If the access token isn't set
>>>>>>> 6c71fbca

        References
        ----------
        https://developer.twitter.com/en/docs/twitter-api/users/follows/api-reference/delete-users-source_id-following
        """
<<<<<<< HEAD
        if self.access_token is None:
            raise TypeError("Access token is not set")

        source_user_id = self.access_token.partition('-')[0]
=======
        source_user_id = self._get_authenticating_user_id(user_auth=user_auth)
>>>>>>> 6c71fbca
        route = f"/2/users/{source_user_id}/following/{target_user_id}"

        return self._make_request(
            "DELETE", route, user_auth=user_auth
        )

    def unfollow(
        self, target_user_id: int | str, *, user_auth: bool = True
    ) -> JSON | requests.Response | Response:
        """Alias for :meth:`Client.unfollow_user`

        .. deprecated:: 4.2
            Use :meth:`Client.unfollow_user` instead.
        """
        warnings.warn(
            "Client.unfollow is deprecated; use Client.unfollow_user instead.",
            DeprecationWarning
        )
        return self.unfollow_user(target_user_id, user_auth=user_auth)

    def get_users_followers(
        self, id: int | str, *, user_auth: bool = False,
        **params: _ParamsMappingValueType
    ) -> JSON | requests.Response | Response:
        """get_users_followers( \
            id, *, expansions=None, max_results=None, pagination_token=None, \
            tweet_fields=None, user_fields=None, user_auth=False \
        )

        Returns a list of users who are followers of the specified user ID.

        Parameters
        ----------
        id
            The user ID whose followers you would like to retrieve.
        expansions : list[str] | str | None
            :ref:`expansions_parameter`
        max_results : int | None
            The maximum number of results to be returned per page. This can be
            a number between 1 and the 1000. By default, each page will return
            100 results.
        pagination_token : str | None
            Used to request the next page of results if all results weren't
            returned with the latest request, or to go back to the previous
            page of results. To return the next page, pass the ``next_token``
            returned in your previous response. To go back one page, pass the
            ``previous_token`` returned in your previous response.
        tweet_fields : list[str] | str | None
            :ref:`tweet_fields_parameter`
        user_fields : list[str] | str | None
            :ref:`user_fields_parameter`
        user_auth
            Whether or not to use OAuth 1.0a User Context to authenticate

        References
        ----------
        https://developer.twitter.com/en/docs/twitter-api/users/follows/api-reference/get-users-id-followers
        """
        return self._make_request(
            "GET", f"/2/users/{id}/followers", params=params,
            endpoint_parameters=(
                "expansions", "max_results", "pagination_token",
                "tweet.fields", "user.fields"
            ),
            data_type=User, user_auth=user_auth
        )

    def get_users_following(
        self, id: int | str, *, user_auth: bool = False,
        **params: _ParamsMappingValueType
    ) -> JSON | requests.Response | Response:
        """get_users_following( \
            id, *, expansions=None, max_results=None, pagination_token=None, \
            tweet_fields=None, user_fields=None, user_auth=False \
        )

        Returns a list of users the specified user ID is following.

        Parameters
        ----------
        id
            The user ID whose following you would like to retrieve.
        expansions : list[str] | str | None
            :ref:`expansions_parameter`
        max_results : int | None
            The maximum number of results to be returned per page. This can be
            a number between 1 and the 1000. By default, each page will return
            100 results.
        pagination_token : str | None
            Used to request the next page of results if all results weren't
            returned with the latest request, or to go back to the previous
            page of results. To return the next page, pass the ``next_token``
            returned in your previous response. To go back one page, pass the
            ``previous_token`` returned in your previous response.
        tweet_fields : list[str] | str | None
            :ref:`tweet_fields_parameter`
        user_fields : list[str] | str | None
            :ref:`user_fields_parameter`
        user_auth
            Whether or not to use OAuth 1.0a User Context to authenticate

        References
        ----------
        https://developer.twitter.com/en/docs/twitter-api/users/follows/api-reference/get-users-id-following
        """
        return self._make_request(
            "GET", f"/2/users/{id}/following", params=params,
            endpoint_parameters=(
                "expansions", "max_results", "pagination_token",
                "tweet.fields", "user.fields"
            ), data_type=User, user_auth=user_auth
        )

    def follow_user(
        self, target_user_id: int | str, *, user_auth: bool = True
    ) -> JSON | requests.Response | Response:
        """Allows a user ID to follow another user.

        If the target user does not have public Tweets, this endpoint will send
        a follow request.

        The request succeeds with no action when the authenticated user sends a
        request to a user they're already following, or if they're sending a
        follower request to a user that does not have public Tweets.

        .. note::

            When using OAuth 2.0 Authorization Code Flow with PKCE with
            ``user_auth=False``, a request is made beforehand to Twitter's API
            to determine the authenticating user's ID. This is cached and only
            done once per :class:`Client` instance for each access token used.

        .. versionchanged:: 4.2
            Renamed from :meth:`Client.follow`

        .. versionchanged:: 4.5
            Added ``user_auth`` parameter

        .. versionchanged:: 4.8
            Added support for using OAuth 2.0 Authorization Code Flow with PKCE

        .. versionchanged:: 4.8
            Changed to raise :class:`TypeError` when the access token isn't set

        Parameters
        ----------
        target_user_id
            The user ID of the user that you would like to follow.
        user_auth
            Whether or not to use OAuth 1.0a User Context to authenticate

        Raises
        ------
        TypeError
<<<<<<< HEAD
            If Access token is not set
=======
            If the access token isn't set
>>>>>>> 6c71fbca

        References
        ----------
        https://developer.twitter.com/en/docs/twitter-api/users/follows/api-reference/post-users-source_user_id-following
        """
<<<<<<< HEAD
        if self.access_token is None:
            raise TypeError("Access token is not set")

        source_user_id = self.access_token.partition('-')[0]
=======
        source_user_id = self._get_authenticating_user_id(user_auth=user_auth)
>>>>>>> 6c71fbca
        route = f"/2/users/{source_user_id}/following"

        return self._make_request(
            "POST", route, json={"target_user_id": str(target_user_id)},
            user_auth=user_auth
        )

    def follow(
        self, target_user_id: int | str, *, user_auth: bool = True
    ) -> JSON | requests.Response | Response:
        """Alias for :meth:`Client.follow_user`

        .. deprecated:: 4.2
            Use :meth:`Client.follow_user` instead.
        """
        warnings.warn(
            "Client.follow is deprecated; use Client.follow_user instead.",
            DeprecationWarning
        )
        return self.follow_user(target_user_id, user_auth=user_auth)

    # Mutes

    def unmute(
        self, target_user_id: int | str, *, user_auth: bool = True
    ) -> JSON | requests.Response | Response:
        """Allows an authenticated user ID to unmute the target user.

        The request succeeds with no action when the user sends a request to a
        user they're not muting or have already unmuted.

        .. note::

            When using OAuth 2.0 Authorization Code Flow with PKCE with
            ``user_auth=False``, a request is made beforehand to Twitter's API
            to determine the authenticating user's ID. This is cached and only
            done once per :class:`Client` instance for each access token used.

        .. versionchanged:: 4.5
            Added ``user_auth`` parameter

        .. versionchanged:: 4.8
            Added support for using OAuth 2.0 Authorization Code Flow with PKCE

        .. versionchanged:: 4.8
            Changed to raise :class:`TypeError` when the access token isn't set

        Parameters
        ----------
        target_user_id
            The user ID of the user that you would like to unmute.
        user_auth
            Whether or not to use OAuth 1.0a User Context to authenticate

        Raises
        ------
        TypeError
<<<<<<< HEAD
            If Access token is not set
=======
            If the access token isn't set
>>>>>>> 6c71fbca

        References
        ----------
        https://developer.twitter.com/en/docs/twitter-api/users/mutes/api-reference/delete-users-user_id-muting
        """
<<<<<<< HEAD
        if self.access_token is None:
            raise TypeError("Access token is not set")

        source_user_id = self.access_token.partition('-')[0]
=======
        source_user_id = self._get_authenticating_user_id(user_auth=user_auth)
>>>>>>> 6c71fbca
        route = f"/2/users/{source_user_id}/muting/{target_user_id}"

        return self._make_request(
            "DELETE", route, user_auth=user_auth
        )

    def get_muted(
        self, *, user_auth: bool = True, **params: _ParamsMappingValueType
    ) -> JSON | requests.Response | Response:
        """get_muted( \
            *, expansions=None, max_results=None, pagination_token=None, \
            tweet_fields=None, user_fields=None, user_auth=True \
        )

        Returns a list of users who are muted by the authenticating user.

        .. note::

            When using OAuth 2.0 Authorization Code Flow with PKCE with
            ``user_auth=False``, a request is made beforehand to Twitter's API
            to determine the authenticating user's ID. This is cached and only
            done once per :class:`Client` instance for each access token used.

        .. versionadded:: 4.1

        .. versionchanged:: 4.5
            Added ``user_auth`` parameter

        .. versionchanged:: 4.8
            Added support for using OAuth 2.0 Authorization Code Flow with PKCE

        .. versionchanged:: 4.8
            Changed to raise :class:`TypeError` when the access token isn't set

        Parameters
        ----------
        expansions : list[str] | str | None
            :ref:`expansions_parameter`
        max_results : int | None
            The maximum number of results to be returned per page. This can be
            a number between 1 and 1000. By default, each page will return 100
            results.
        pagination_token : str | None
            Used to request the next page of results if all results weren't
            returned with the latest request, or to go back to the previous
            page of results.
        tweet_fields : list[str] | str | None
            :ref:`tweet_fields_parameter`
        user_fields : list[str] | str | None
            :ref:`user_fields_parameter`
        user_auth
            Whether or not to use OAuth 1.0a User Context to authenticate

        Raises
        ------
        TypeError
<<<<<<< HEAD
            If Access token is not set
=======
            If the access token isn't set
>>>>>>> 6c71fbca

        References
        ----------
        https://developer.twitter.com/en/docs/twitter-api/users/mutes/api-reference/get-users-muting
        """
<<<<<<< HEAD
        if self.access_token is None:
            raise TypeError("Access token is not set")

        id = self.access_token.partition('-')[0]
=======
        id = self._get_authenticating_user_id(user_auth=user_auth)
>>>>>>> 6c71fbca
        route = f"/2/users/{id}/muting"

        return self._make_request(
            "GET", route, params=params,
            endpoint_parameters=(
                "expansions", "max_results", "pagination_token",
                "tweet.fields", "user.fields"
            ), data_type=User, user_auth=user_auth
        )

    def mute(
        self, target_user_id: int | str, *, user_auth: bool = True
    ) -> JSON | requests.Response | Response:
        """Allows an authenticated user ID to mute the target user.

        .. note::

            When using OAuth 2.0 Authorization Code Flow with PKCE with
            ``user_auth=False``, a request is made beforehand to Twitter's API
            to determine the authenticating user's ID. This is cached and only
            done once per :class:`Client` instance for each access token used.

        .. versionchanged:: 4.5
            Added ``user_auth`` parameter

        .. versionchanged:: 4.8
            Added support for using OAuth 2.0 Authorization Code Flow with PKCE

        .. versionchanged:: 4.8
            Changed to raise :class:`TypeError` when the access token isn't set

        Parameters
        ----------
        target_user_id
            The user ID of the user that you would like to mute.
        user_auth
            Whether or not to use OAuth 1.0a User Context to authenticate

        Raises
        ------
        TypeError
<<<<<<< HEAD
            If Access token is not set
=======
            If the access token isn't set
>>>>>>> 6c71fbca

        References
        ----------
        https://developer.twitter.com/en/docs/twitter-api/users/mutes/api-reference/post-users-user_id-muting
        """
<<<<<<< HEAD
        if self.access_token is None:
            raise TypeError("Access token is not set")

        id = self.access_token.partition('-')[0]
=======
        id = self._get_authenticating_user_id(user_auth=user_auth)
>>>>>>> 6c71fbca
        route = f"/2/users/{id}/muting"

        return self._make_request(
            "POST", route, json={"target_user_id": str(target_user_id)},
            user_auth=user_auth
        )

    # User lookup

    def get_user(
        self, *, id: int | str | None = None, username: str | None = None,
        user_auth: bool = False, **params: _ParamsMappingValueType
    ) -> JSON | requests.Response | Response:
        """get_user(*, id=None, username=None, expansions=None, \
                    tweet_fields=None, user_fields=None, user_auth=False)

        Returns a variety of information about a single user specified by the
        requested ID or username.

        Parameters
        ----------
        id : int | str | None
            The ID of the user to lookup.
        username : str | None
            The Twitter username (handle) of the user.
        expansions : list[str] | str | None
            :ref:`expansions_parameter`
        tweet_fields : list[str] | str | None
            :ref:`tweet_fields_parameter`
        user_fields : list[str] | str | None
            :ref:`user_fields_parameter`
        user_auth
            Whether or not to use OAuth 1.0a User Context to authenticate

        Raises
        ------
        TypeError
            If ID and username are not passed or both are passed

        References
        ----------
        https://developer.twitter.com/en/docs/twitter-api/users/lookup/api-reference/get-users-id
        https://developer.twitter.com/en/docs/twitter-api/users/lookup/api-reference/get-users-by-username-username
        """
        if id is not None and username is not None:
            raise TypeError("Expected ID or username, not both")

        route = "/2/users"

        if id is not None:
            route += f"/{id}"
        elif username is not None:
            route += f"/by/username/{username}"
        else:
            raise TypeError("ID or username is required")

        return self._make_request(
            "GET", route, params=params,
            endpoint_parameters=("expansions", "tweet.fields", "user.fields"),
            data_type=User, user_auth=user_auth
        )

    def get_users(
        self, *, ids: list[int | str] | str | None = None,
        usernames: list[str] | str | None = None, user_auth: bool = False,
        **params: _ParamsMappingValueType
    ) -> JSON | requests.Response | Response:
        """get_users(*, ids=None, usernames=None, expansions=None, \
                     tweet_fields=None, user_fields=None, user_auth=False)

        Returns a variety of information about one or more users specified by
        the requested IDs or usernames.

        Parameters
        ----------
        ids : list[int | str] | str | None
            A comma separated list of user IDs. Up to 100 are allowed in a
            single request. Make sure to not include a space between commas and
            fields.
        usernames : list[str] | str | None
            A comma separated list of Twitter usernames (handles). Up to 100
            are allowed in a single request. Make sure to not include a space
            between commas and fields.
        expansions : list[str] | str | None
            :ref:`expansions_parameter`
        tweet_fields : list[str] | str | None
            :ref:`tweet_fields_parameter`
        user_fields : list[str] | str | None
            :ref:`user_fields_parameter`
        user_auth
            Whether or not to use OAuth 1.0a User Context to authenticate

        Raises
        ------
        TypeError
            If IDs and usernames are not passed or both are passed

        References
        ----------
        https://developer.twitter.com/en/docs/twitter-api/users/lookup/api-reference/get-users
        https://developer.twitter.com/en/docs/twitter-api/users/lookup/api-reference/get-users-by
        """
        if ids is not None and usernames is not None:
            raise TypeError("Expected IDs or usernames, not both")

        route = "/2/users"

        if ids is not None:
            params["ids"] = ids
        elif usernames is not None:
            route += "/by"
            params["usernames"] = usernames
        else:
            raise TypeError("IDs or usernames are required")

        return self._make_request(
            "GET", route, params=params,
            endpoint_parameters=(
                "ids", "usernames", "expansions", "tweet.fields", "user.fields"
            ), data_type=User, user_auth=user_auth
        )

    def get_me(
        self, *, user_auth: bool = True, **params: _ParamsMappingValueType
    ) -> JSON | requests.Response | Response:
        """get_me(*, expansions=None, tweet_fields=None, user_fields=None, \
                  user_auth=True)

        Returns information about an authorized user.

        .. versionadded:: 4.5

        Parameters
        ----------
        expansions : list[str] | str | None
            :ref:`expansions_parameter`
        tweet_fields : list[str] | str | None
            :ref:`tweet_fields_parameter`
        user_fields : list[str] | str | None
            :ref:`user_fields_parameter`
        user_auth
            Whether or not to use OAuth 1.0a User Context to authenticate

        References
        ----------
        https://developer.twitter.com/en/docs/twitter-api/users/lookup/api-reference/get-users-me
        """
        return self._make_request(
            "GET", f"/2/users/me", params=params,
            endpoint_parameters=("expansions", "tweet.fields", "user.fields"),
            data_type=User, user_auth=user_auth
        )

    # Search Spaces

    def search_spaces(
        self, query: str, **params: _ParamsMappingValueType
    ) -> JSON | requests.Response | Response:
        """search_spaces(query, *, expansions=None, max_results=None, \
                         space_fields=None, state=None, user_fields=None)

        Return live or scheduled Spaces matching your specified search terms

        .. versionadded:: 4.1

        .. versionchanged:: 4.2
            ``state`` is now an optional parameter.

        Parameters
        ----------
        query
            Your search term. This can be any text (including mentions and
            Hashtags) present in the title of the Space.
        expansions : list[str] | str | None
            :ref:`expansions_parameter`
        max_results : int | None
            The maximum number of results to return in this request. Specify a
            value between 1 and 100.
        space_fields : list[str] | str | None
            :ref:`space_fields_parameter`
        state : str | None
            Determines the type of results to return. This endpoint returns all
            Spaces by default. Use ``live`` to only return live Spaces or
            ``scheduled`` to only return upcoming Spaces.
        user_fields : list[str] | str | None
            :ref:`user_fields_parameter`

        References
        ----------
        https://developer.twitter.com/en/docs/twitter-api/spaces/search/api-reference/get-spaces-search
        """
        params["query"] = query
        return self._make_request(
            "GET", "/2/spaces/search", params=params,
            endpoint_parameters=(
                "query", "expansions", "max_results", "space.fields", "state",
                "user.fields"
            ), data_type=Space
        )

    # Spaces lookup

    def get_spaces(
        self, *, ids: list[str] | str | None = None,
        user_ids: list[int | str] | str | None = None,
        **params: _ParamsMappingValueType
    ) -> JSON | requests.Response | Response:
        """get_spaces(*, ids=None, user_ids=None, expansions=None, \
                      space_fields=None, user_fields=None)

        Returns details about multiple live or scheduled Spaces (created by the
        specified user IDs if specified). Up to 100 comma-separated Space or
        user IDs can be looked up using this endpoint.

        .. versionadded:: 4.1

        Parameters
        ----------
        ids : list[str] | str | None
            A comma separated list of Spaces (up to 100).
        user_ids : list[int | str] | str | None
            A comma separated list of user IDs (up to 100).
        expansions : list[str] | str | None
            :ref:`expansions_parameter`
        space_fields : list[str] | str | None
            :ref:`space_fields_parameter`
        user_fields : list[str] | str | None
            :ref:`user_fields_parameter`

        Raises
        ------
        TypeError
            If IDs and user IDs are not passed or both are passed

        References
        ----------
        https://developer.twitter.com/en/docs/twitter-api/spaces/lookup/api-reference/get-spaces
        https://developer.twitter.com/en/docs/twitter-api/spaces/lookup/api-reference/get-spaces-by-creator-ids
        """
        if ids is not None and user_ids is not None:
            raise TypeError("Expected IDs or user IDs, not both")

        route = "/2/spaces"

        if ids is not None:
            params["ids"] = ids
        elif user_ids is not None:
            route += "/by/creator_ids"
            params["user_ids"] = user_ids
        else:
            raise TypeError("IDs or user IDs are required")

        return self._make_request(
            "GET", route, params=params,
            endpoint_parameters=(
                "ids", "user_ids", "expansions", "space.fields", "user.fields"
            ), data_type=Space
        )

    def get_space(
        self, id: list[str] | str, **params: _ParamsMappingValueType
    ) -> JSON | requests.Response | Response:
        """get_space(id, *, expansions=None, space_fields=None, \
                     user_fields=None)

        Returns a variety of information about a single Space specified by the
        requested ID.

        .. versionadded:: 4.1

        Parameters
        ----------
        id
            Unique identifier of the Space to request.
        expansions : list[str] | str | None
            :ref:`expansions_parameter`
        space_fields : list[str] | str | None
            :ref:`space_fields_parameter`
        user_fields : list[str] | str | None
            :ref:`user_fields_parameter`

        References
        ----------
        https://developer.twitter.com/en/docs/twitter-api/spaces/lookup/api-reference/get-spaces-id
        """
        return self._make_request(
            "GET", f"/2/spaces/{id}", params=params,
            endpoint_parameters=(
                "expansions", "space.fields", "user.fields"
            ), data_type=Space
        )

    def get_space_buyers(
        self, id: str, **params: _ParamsMappingValueType
    ) -> JSON | requests.Response | Response:
        """get_space_buyers( \
            id, *, expansions=None, media_fields=None, place_fields=None, \
            poll_fields=None, tweet_fields=None, user_fields=None \
        )

        Returns a list of user who purchased a ticket to the requested Space.
        You must authenticate the request using the Access Token of the creator
        of the requested Space.

        .. versionadded:: 4.4

        Parameters
        ----------
        id
            Unique identifier of the Space for which you want to request
            Tweets.
        expansions : list[str] | str | None
            :ref:`expansions_parameter`
        media_fields : list[str] | str | None
            :ref:`media_fields_parameter`
        place_fields : list[str] | str | None
            :ref:`place_fields_parameter`
        poll_fields : list[str] | str | None
            :ref:`poll_fields_parameter`
        tweet_fields : list[str] | str | None
            :ref:`tweet_fields_parameter`
        user_fields : list[str] | str | None
            :ref:`user_fields_parameter`

        References
        ----------
        https://developer.twitter.com/en/docs/twitter-api/spaces/lookup/api-reference/get-spaces-id-buyers
        """
        return self._make_request(
            "GET", f"/2/spaces/{id}/buyers", params=params,
            endpoint_parameters=(
                "expansions", "media.fields", "place.fields", "poll.fields",
                "tweet.fields", "user.fields"
            ), data_type=User
        )

    def get_space_tweets(
        self, id: str, **params: _ParamsMappingValueType
    ) -> JSON | requests.Response | Response:
        """get_space_tweets( \
            id, *, expansions=None, media_fields=None, place_fields=None, \
            poll_fields=None, tweet_fields=None, user_fields=None \
        )

        Returns Tweets shared in the requested Spaces.

        .. versionadded:: 4.6

        Parameters
        ----------
        id
            Unique identifier of the Space containing the Tweets you'd like to
            access.
        expansions : list[str] | str | None
            :ref:`expansions_parameter`
        media_fields : list[str] | str | None
            :ref:`media_fields_parameter`
        place_fields : list[str] | str | None
            :ref:`place_fields_parameter`
        poll_fields : list[str] | str | None
            :ref:`poll_fields_parameter`
        tweet_fields : list[str] | str | None
            :ref:`tweet_fields_parameter`
        user_fields : list[str] | str | None
            :ref:`user_fields_parameter`

        References
        ----------
        https://developer.twitter.com/en/docs/twitter-api/spaces/lookup/api-reference/get-spaces-id-tweets
        """
        return self._make_request(
            "GET", f"/2/spaces/{id}/tweets", params=params,
            endpoint_parameters=(
                "expansions", "media.fields", "place.fields", "poll.fields",
                "tweet.fields", "user.fields"
            ), data_type=Tweet
        )

    # List Tweets lookup

    def get_list_tweets(
        self, id: list[str] | str, *, user_auth: bool = False,
        **params: _ParamsMappingValueType
    ) -> JSON | requests.Response | Response:
        """get_list_tweets( \
            id, *, expansions=None, max_results=None, pagination_token=None, \
            tweet_fields=None, user_fields=None, user_auth=False \
        )

        Returns a list of Tweets from the specified List.

        .. versionadded:: 4.4

        Parameters
        ----------
        id
            The ID of the List whose Tweets you would like to retrieve.
        expansions : list[str] | str | None
            :ref:`expansions_parameter`
        max_results : int | None
            The maximum number of results to be returned per page. This can be
            a number between 1 and 100. By default, each page will return 100
            results.
        pagination_token : str | None
            Used to request the next page of results if all results weren't
            returned with the latest request, or to go back to the previous
            page of results. To return the next page, pass the next_token
            returned in your previous response. To go back one page, pass the
            previous_token returned in your previous response.
        tweet_fields : list[str] | str | None
            :ref:`tweet_fields_parameter`
        user_fields : list[str] | str | None
            :ref:`user_fields_parameter`
        user_auth
            Whether or not to use OAuth 1.0a User Context to authenticate

        References
        ----------
        https://developer.twitter.com/en/docs/twitter-api/lists/list-tweets/api-reference/get-lists-id-tweets
        """
        return self._make_request(
            "GET", f"/2/lists/{id}/tweets", params=params,
            endpoint_parameters=(
                "expansions", "max_results", "pagination_token",
                "tweet.fields", "user.fields"
            ), data_type=Tweet, user_auth=user_auth
        )

    # List follows

    def unfollow_list(
        self, list_id: int | str, *, user_auth: bool = True
    ) -> JSON | requests.Response | Response:
        """Enables the authenticated user to unfollow a List.

        .. note::

            When using OAuth 2.0 Authorization Code Flow with PKCE with
            ``user_auth=False``, a request is made beforehand to Twitter's API
            to determine the authenticating user's ID. This is cached and only
            done once per :class:`Client` instance for each access token used.

        .. versionadded:: 4.2

        .. versionchanged:: 4.5
            Added ``user_auth`` parameter

        .. versionchanged:: 4.8
            Added support for using OAuth 2.0 Authorization Code Flow with PKCE

        .. versionchanged:: 4.8
            Changed to raise :class:`TypeError` when the access token isn't set

        Parameters
        ----------
        list_id
            The ID of the List that you would like the user to unfollow.
        user_auth
            Whether or not to use OAuth 1.0a User Context to authenticate

        Raises
        ------
        TypeError
<<<<<<< HEAD
            If Access token is not set
=======
            If the access token isn't set
>>>>>>> 6c71fbca

        References
        ----------
        https://developer.twitter.com/en/docs/twitter-api/lists/list-follows/api-reference/delete-users-id-followed-lists-list_id
        """
<<<<<<< HEAD
        if self.access_token is None:
            raise TypeError("Access token is not set")

        id = self.access_token.partition('-')[0]
=======
        id = self._get_authenticating_user_id(user_auth=user_auth)
>>>>>>> 6c71fbca
        route = f"/2/users/{id}/followed_lists/{list_id}"

        return self._make_request(
            "DELETE", route, user_auth=user_auth
        )

    def get_list_followers(
        self, id: list[str] | str, *, user_auth: bool = False,
        **params: _ParamsMappingValueType
    ) -> JSON | requests.Response | Response:
        """get_list_followers( \
            id, *, expansions=None, max_results=None, pagination_token=None, \
            tweet_fields=None, user_fields=None, user_auth=False \
        )

        Returns a list of users who are followers of the specified List.

        .. versionadded:: 4.4

        Parameters
        ----------
        id
            The ID of the List whose followers you would like to retrieve.
        expansions : list[str] | str | None
            :ref:`expansions_parameter`
        max_results : int | None
            The maximum number of results to be returned per page. This can be
            a number between 1 and 100. By default, each page will return 100
            results.
        pagination_token : str | None
            Used to request the next page of results if all results weren't
            returned with the latest request, or to go back to the previous
            page of results. To return the next page, pass the next_token
            returned in your previous response. To go back one page, pass the
            previous_token returned in your previous response.
        tweet_fields : list[str] | str | None
            :ref:`tweet_fields_parameter`
        user_fields : list[str] | str | None
            :ref:`user_fields_parameter`
        user_auth
            Whether or not to use OAuth 1.0a User Context to authenticate

        References
        ----------
        https://developer.twitter.com/en/docs/twitter-api/lists/list-follows/api-reference/get-lists-id-followers
        """
        return self._make_request(
            "GET", f"/2/lists/{id}/followers", params=params,
            endpoint_parameters=(
                "expansions", "max_results", "pagination_token",
                "tweet.fields", "user.fields"
            ), data_type=User, user_auth=user_auth
        )

    def get_followed_lists(
        self, id: list[str] | str, *, user_auth: bool = False,
        **params: _ParamsMappingValueType
    ) -> JSON | requests.Response | Response:
        """get_followed_lists( \
            id, *, expansions=None, list_fields=None, max_results=None, \
            pagination_token=None, user_fields=None, user_auth=False \
        )

        Returns all Lists a specified user follows.

        .. versionadded:: 4.4

        Parameters
        ----------
        id
            The user ID whose followed Lists you would like to retrieve.
        expansions : list[str] | str | None
            :ref:`expansions_parameter`
        list_fields : list[str] | str | None
            :ref:`list_fields_parameter`
        max_results : int | None
            The maximum number of results to be returned per page. This can be
            a number between 1 and 100. By default, each page will return 100
            results.
        pagination_token : str | None
            Used to request the next page of results if all results weren't
            returned with the latest request, or to go back to the previous
            page of results. To return the next page, pass the next_token
            returned in your previous response. To go back one page, pass the
            previous_token returned in your previous response.
        user_fields : list[str] | str | None
            :ref:`user_fields_parameter`
        user_auth
            Whether or not to use OAuth 1.0a User Context to authenticate

        References
        ----------
        https://developer.twitter.com/en/docs/twitter-api/lists/list-follows/api-reference/get-users-id-followed_lists
        """
        return self._make_request(
            "GET", f"/2/users/{id}/followed_lists", params=params,
            endpoint_parameters=(
                "expansions", "list.fields", "max_results", "pagination_token",
                "user.fields"
            ), data_type=List, user_auth=user_auth
        )

    def follow_list(
        self, list_id: int | str, *, user_auth: bool = True
    ) -> JSON | requests.Response | Response:
        """Enables the authenticated user to follow a List.

        .. note::

            When using OAuth 2.0 Authorization Code Flow with PKCE with
            ``user_auth=False``, a request is made beforehand to Twitter's API
            to determine the authenticating user's ID. This is cached and only
            done once per :class:`Client` instance for each access token used.

        .. versionadded:: 4.2

        .. versionchanged:: 4.5
            Added ``user_auth`` parameter

        .. versionchanged:: 4.8
            Added support for using OAuth 2.0 Authorization Code Flow with PKCE

        .. versionchanged:: 4.8
            Changed to raise :class:`TypeError` when the access token isn't set

        Parameters
        ----------
        list_id
            The ID of the List that you would like the user to follow.
        user_auth
            Whether or not to use OAuth 1.0a User Context to authenticate

        Raises
        ------
        TypeError
<<<<<<< HEAD
            If Access token is not set
=======
            If the access token isn't set
>>>>>>> 6c71fbca

        References
        ----------
        https://developer.twitter.com/en/docs/twitter-api/lists/list-follows/api-reference/post-users-id-followed-lists
        """
<<<<<<< HEAD
        if self.access_token is None:
            raise TypeError("Access token is not set")

        id = self.access_token.partition('-')[0]
=======
        id = self._get_authenticating_user_id(user_auth=user_auth)
>>>>>>> 6c71fbca
        route = f"/2/users/{id}/followed_lists"

        return self._make_request(
            "POST", route, json={"list_id": str(list_id)}, user_auth=user_auth
        )

    # List lookup

    def get_list(
        self, id: list[str] | str, *, user_auth: bool = False,
        **params: _ParamsMappingValueType
    ) -> JSON | requests.Response | Response:
        """get_list(id, *, expansions=None, list_fields=None, \
                    user_fields=None, user_auth=False)

        Returns the details of a specified List.

        .. versionadded:: 4.4

        Parameters
        ----------
        id
            The ID of the List to lookup.
        expansions : list[str] | str | None
            :ref:`expansions_parameter`
        list_fields : list[str] | str | None
            :ref:`list_fields_parameter`
        user_fields : list[str] | str | None
            :ref:`user_fields_parameter`
        user_auth
            Whether or not to use OAuth 1.0a User Context to authenticate

        References
        ----------
        https://developer.twitter.com/en/docs/twitter-api/lists/list-lookup/api-reference/get-lists-id
        """
        return self._make_request(
            "GET", f"/2/lists/{id}", params=params,
            endpoint_parameters=(
                "expansions", "list.fields", "user.fields"
            ), data_type=List, user_auth=user_auth
        )

    def get_owned_lists(
        self, id: list[str] | str, *, user_auth: bool = False,
        **params: _ParamsMappingValueType
    ) -> JSON | requests.Response | Response:
        """get_owned_lists( \
            id, *, expansions=None, list_fields=None, max_results=None, \
            pagination_token=None, user_fields=None, user_auth=False \
        )

        Returns all Lists owned by the specified user.

        .. versionadded:: 4.4

        Parameters
        ----------
        id
            The user ID whose owned Lists you would like to retrieve.
        expansions : list[str] | str | None
            :ref:`expansions_parameter`
        list_fields : list[str] | str | None
            :ref:`list_fields_parameter`
        max_results : int | None
            The maximum number of results to be returned per page. This can be
            a number between 1 and 100. By default, each page will return 100
            results.
        pagination_token : str | None
            Used to request the next page of results if all results weren't
            returned with the latest request, or to go back to the previous
            page of results. To return the next page, pass the next_token
            returned in your previous response. To go back one page, pass the
            previous_token returned in your previous response.
        user_fields : list[str] | str | None
            :ref:`user_fields_parameter`
        user_auth
            Whether or not to use OAuth 1.0a User Context to authenticate

        References
        ----------
        https://developer.twitter.com/en/docs/twitter-api/lists/list-lookup/api-reference/get-users-id-owned_lists
        """
        return self._make_request(
            "GET", f"/2/users/{id}/owned_lists", params=params,
            endpoint_parameters=(
                "expansions", "list.fields", "max_results", "pagination_token",
                "user.fields"
            ), data_type=List, user_auth=user_auth
        )

    # List members

    def remove_list_member(
        self, id: int | str, user_id: int | str, *, user_auth: bool = True
    ) -> JSON | requests.Response | Response:
        """Enables the authenticated user to remove a member from a List they
        own.

        .. versionadded:: 4.2

        .. versionchanged:: 4.5
            Added ``user_auth`` parameter

        Parameters
        ----------
        id
            The ID of the List you are removing a member from.
        user_id
            The ID of the user you wish to remove as a member of the List.
        user_auth
            Whether or not to use OAuth 1.0a User Context to authenticate

        References
        ----------
        https://developer.twitter.com/en/docs/twitter-api/lists/list-members/api-reference/delete-lists-id-members-user_id
        """

        return self._make_request(
            "DELETE", f"/2/lists/{id}/members/{user_id}", user_auth=user_auth
        )

    def get_list_members(
        self, id: list[str] | str, *, user_auth: bool = False,
        **params: _ParamsMappingValueType
    ) -> JSON | requests.Response | Response:
        """get_list_members( \
            id, *, expansions=None, max_results=None, pagination_token=None, \
            tweet_fields=None, user_fields=None, user_auth=False \
        )

        Returns a list of users who are members of the specified List.

        .. versionadded:: 4.4

        Parameters
        ----------
        id
            The ID of the List whose members you would like to retrieve.
        expansions : list[str] | str | None
            :ref:`expansions_parameter`
        max_results : int | None
            The maximum number of results to be returned per page. This can be
            a number between 1 and 100. By default, each page will return 100
            results.
        pagination_token : str | None
            Used to request the next page of results if all results weren't
            returned with the latest request, or to go back to the previous
            page of results. To return the next page, pass the next_token
            returned in your previous response. To go back one page, pass the
            previous_token returned in your previous response.
        tweet_fields : list[str] | str | None
            :ref:`tweet_fields_parameter`
        user_fields : list[str] | str | None
            :ref:`user_fields_parameter`
        user_auth
            Whether or not to use OAuth 1.0a User Context to authenticate

        References
        ----------
        https://developer.twitter.com/en/docs/twitter-api/lists/list-members/api-reference/get-lists-id-members
        """
        return self._make_request(
            "GET", f"/2/lists/{id}/members", params=params,
            endpoint_parameters=(
                "expansions", "max_results", "pagination_token",
                "tweet.fields", "user.fields"
            ), data_type=User, user_auth=user_auth
        )

    def get_list_memberships(
        self, id: list[str] | str, *, user_auth: bool = False,
        **params: _ParamsMappingValueType
    ) -> JSON | requests.Response | Response:
        """get_list_memberships( \
            id, *, expansions=None, list_fields=None, max_results=None, \
            pagination_token=None, user_fields=None, user_auth=False \
        )

        Returns all Lists a specified user is a member of.

        .. versionadded:: 4.4

        Parameters
        ----------
        id
            The user ID whose List memberships you would like to retrieve.
        expansions : list[str] | str | None
            :ref:`expansions_parameter`
        list_fields : list[str] | str | None
            :ref:`list_fields_parameter`
        max_results : int | None
            The maximum number of results to be returned per page. This can be
            a number between 1 and 100. By default, each page will return 100
            results.
        pagination_token : str | None
            Used to request the next page of results if all results weren't
            returned with the latest request, or to go back to the previous
            page of results. To return the next page, pass the next_token
            returned in your previous response. To go back one page, pass the
            previous_token returned in your previous response.
        user_fields : list[str] | str | None
            :ref:`user_fields_parameter`
        user_auth
            Whether or not to use OAuth 1.0a User Context to authenticate

        References
        ----------
        https://developer.twitter.com/en/docs/twitter-api/lists/list-members/api-reference/get-users-id-list_memberships
        """
        return self._make_request(
            "GET", f"/2/users/{id}/list_memberships", params=params,
            endpoint_parameters=(
                "expansions", "list.fields", "max_results", "pagination_token",
                "user.fields"
            ), data_type=List, user_auth=user_auth
        )

    def add_list_member(
        self, id: int | str, user_id: int | str, *, user_auth: bool = True
    ) -> JSON | requests.Response | Response:
        """Enables the authenticated user to add a member to a List they own.

        .. versionadded:: 4.2

        .. versionchanged:: 4.5
            Added ``user_auth`` parameter

        Parameters
        ----------
        id
            The ID of the List you are adding a member to.
        user_id
            The ID of the user you wish to add as a member of the List.
        user_auth
            Whether or not to use OAuth 1.0a User Context to authenticate

        References
        ----------
        https://developer.twitter.com/en/docs/twitter-api/lists/list-members/api-reference/post-lists-id-members
        """
        return self._make_request(
            "POST", f"/2/lists/{id}/members", json={"user_id": str(user_id)},
            user_auth=user_auth
        )

    # Manage Lists

    def delete_list(
        self, id: int | str, *, user_auth: bool = True
    ) -> JSON | requests.Response | Response:
        """Enables the authenticated user to delete a List that they own.

        .. versionadded:: 4.2

        .. versionchanged:: 4.5
            Added ``user_auth`` parameter

        Parameters
        ----------
        id
            The ID of the List to be deleted.
        user_auth
            Whether or not to use OAuth 1.0a User Context to authenticate

        References
        ----------
        https://developer.twitter.com/en/docs/twitter-api/lists/manage-lists/api-reference/delete-lists-id
        """

        return self._make_request(
            "DELETE", f"/2/lists/{id}", user_auth=user_auth
        )

    def update_list(
        self, id: int | str, *, description: str | None = None,
        name: str | None = None, private: bool | None = None,
        user_auth: bool = True
    ) -> JSON | requests.Response | Response:
        """Enables the authenticated user to update the meta data of a
        specified List that they own.

        .. versionadded:: 4.2

        .. versionchanged:: 4.5
            Added ``user_auth`` parameter

        Parameters
        ----------
        id
            The ID of the List to be updated.
        description : str | None
            Updates the description of the List.
        name : str | None
            Updates the name of the List.
        private : bool | None
            Determines whether the List should be private.
        user_auth
            Whether or not to use OAuth 1.0a User Context to authenticate

        References
        ----------
        https://developer.twitter.com/en/docs/twitter-api/lists/manage-lists/api-reference/put-lists-id
        """
        json: JSON = {}

        if description is not None:
            json["description"] = description

        if name is not None:
            json["name"] = name

        if private is not None:
            json["private"] = private

        return self._make_request(
            "PUT", f"/2/lists/{id}", json=json, user_auth=user_auth
        )

    def create_list(
        self, name: str, *, description: str | None = None,
        private: bool | None = None, user_auth: bool = True
    ) -> JSON | requests.Response | Response:
        """Enables the authenticated user to create a List.

        .. versionadded:: 4.2

        .. versionchanged:: 4.5
            Added ``user_auth`` parameter

        Parameters
        ----------
        name
            The name of the List you wish to create.
        description : str | None
            Description of the List.
        private : bool | None
            Determine whether the List should be private.
        user_auth
            Whether or not to use OAuth 1.0a User Context to authenticate

        References
        ----------
        https://developer.twitter.com/en/docs/twitter-api/lists/manage-lists/api-reference/post-lists
        """
        json: JSON = {"name": name}

        if description is not None:
            json["description"] = description

        if private is not None:
            json["private"] = private

        return self._make_request(
            "POST", f"/2/lists", json=json, user_auth=user_auth
        )

    # Pinned Lists

    def unpin_list(
        self, list_id: int | str, *, user_auth: bool = True
    ) -> JSON | requests.Response | Response:
        """Enables the authenticated user to unpin a List.

        .. note::

            When using OAuth 2.0 Authorization Code Flow with PKCE with
            ``user_auth=False``, a request is made beforehand to Twitter's API
            to determine the authenticating user's ID. This is cached and only
            done once per :class:`Client` instance for each access token used.

        .. versionadded:: 4.2

        .. versionchanged:: 4.5
            Added ``user_auth`` parameter

        .. versionchanged:: 4.8
            Added support for using OAuth 2.0 Authorization Code Flow with PKCE

        .. versionchanged:: 4.8
            Changed to raise :class:`TypeError` when the access token isn't set

        Parameters
        ----------
        list_id
            The ID of the List that you would like the user to unpin.
        user_auth
            Whether or not to use OAuth 1.0a User Context to authenticate

        Raises
        ------
        TypeError
<<<<<<< HEAD
            If Access token is not set
=======
            If the access token isn't set
>>>>>>> 6c71fbca

        References
        ----------
        https://developer.twitter.com/en/docs/twitter-api/lists/pinned-lists/api-reference/delete-users-id-pinned-lists-list_id
        """
<<<<<<< HEAD
        if self.access_token is None:
            raise TypeError("Access token is not set")

        id = self.access_token.partition('-')[0]
=======
        id = self._get_authenticating_user_id(user_auth=user_auth)
>>>>>>> 6c71fbca
        route = f"/2/users/{id}/pinned_lists/{list_id}"

        return self._make_request(
            "DELETE", route, user_auth=user_auth
        )

    def get_pinned_lists(
        self, *, user_auth: bool = True, **params: _ParamsMappingValueType
    ) -> JSON | requests.Response | Response:
        """get_pinned_lists(*, expansions=None, list_fields=None, \
                            user_fields=None, user_auth=True)

        Returns the Lists pinned by a specified user.

        .. note::

            When using OAuth 2.0 Authorization Code Flow with PKCE with
            ``user_auth=False``, a request is made beforehand to Twitter's API
            to determine the authenticating user's ID. This is cached and only
            done once per :class:`Client` instance for each access token used.

        .. versionadded:: 4.4

        .. versionchanged:: 4.5
            Added ``user_auth`` parameter

        .. versionchanged:: 4.8
            Added support for using OAuth 2.0 Authorization Code Flow with PKCE

        .. versionchanged:: 4.8
            Changed to raise :class:`TypeError` when the access token isn't set

        Parameters
        ----------
        expansions : list[str] | str | None
            :ref:`expansions_parameter`
        list_fields : list[str] | str | None
            :ref:`list_fields_parameter`
        user_fields : list[str] | str | None
            :ref:`user_fields_parameter`
        user_auth
            Whether or not to use OAuth 1.0a User Context to authenticate

        Raises
        ------
        TypeError
<<<<<<< HEAD
            If Access token is not set
=======
            If the access token isn't set
>>>>>>> 6c71fbca

        References
        ----------
        https://developer.twitter.com/en/docs/twitter-api/lists/pinned-lists/api-reference/get-users-id-pinned_lists
        """
<<<<<<< HEAD
        if self.access_token is None:
            raise TypeError("Access token is not set")

        id = self.access_token.partition('-')[0]
=======
        id = self._get_authenticating_user_id(user_auth=user_auth)
>>>>>>> 6c71fbca
        route = f"/2/users/{id}/pinned_lists"

        return self._make_request(
            "GET", route, params=params,
            endpoint_parameters=(
                "expansions", "list.fields", "user.fields"
            ), data_type=List, user_auth=user_auth
        )

    def pin_list(
        self, list_id: int | str, *, user_auth: bool = True
    ) -> JSON | requests.Response | Response:
        """Enables the authenticated user to pin a List.

        .. note::

            When using OAuth 2.0 Authorization Code Flow with PKCE with
            ``user_auth=False``, a request is made beforehand to Twitter's API
            to determine the authenticating user's ID. This is cached and only
            done once per :class:`Client` instance for each access token used.

        .. versionadded:: 4.2

        .. versionchanged:: 4.5
            Added ``user_auth`` parameter

        .. versionchanged:: 4.8
            Added support for using OAuth 2.0 Authorization Code Flow with PKCE

        .. versionchanged:: 4.8
            Changed to raise :class:`TypeError` when the access token isn't set

        Parameters
        ----------
        list_id
            The ID of the List that you would like the user to pin.
        user_auth
            Whether or not to use OAuth 1.0a User Context to authenticate

        Raises
        ------
        TypeError
<<<<<<< HEAD
            If Access token is not set
=======
            If the access token isn't set
>>>>>>> 6c71fbca

        References
        ----------
        https://developer.twitter.com/en/docs/twitter-api/lists/pinned-lists/api-reference/post-users-id-pinned-lists
        """
<<<<<<< HEAD
        if self.access_token is None:
            raise TypeError("Access token is not set")

        id = self.access_token.partition('-')[0]
=======
        id = self._get_authenticating_user_id(user_auth=user_auth)
>>>>>>> 6c71fbca
        route = f"/2/users/{id}/pinned_lists"

        return self._make_request(
            "POST", route, json={"list_id": str(list_id)}, user_auth=user_auth
        )

    # Batch Compliance

    def get_compliance_jobs(
        self, type: str, **params: _ParamsMappingValueType
    ) -> JSON | requests.Response | Response:
        """get_compliance_jobs(type, *, status=None)

        Returns a list of recent compliance jobs.

        .. versionadded:: 4.1

        Parameters
        ----------
        type
            Allows to filter by job type - either by tweets or user ID. Only
            one filter (tweets or users) can be specified per request.
        status : str | None
            Allows to filter by job status. Only one filter can be specified
            per request.
            Default: ``all``

        References
        ----------
        https://developer.twitter.com/en/docs/twitter-api/compliance/batch-compliance/api-reference/get-compliance-jobs
        """
        params["type"] = type
        return self._make_request(
            "GET", "/2/compliance/jobs", params=params,
            endpoint_parameters=("type", "status")
        )

    def get_compliance_job(
        self, id: int | str
    ) -> JSON | requests.Response | Response:
        """Get a single compliance job with the specified ID.

        .. versionadded:: 4.1

        Parameters
        ----------
        id
            The unique identifier for the compliance job you want to retrieve.

        References
        ----------
        https://developer.twitter.com/en/docs/twitter-api/compliance/batch-compliance/api-reference/get-compliance-jobs-id
        """
        return self._make_request(
            "GET", f"/2/compliance/jobs/{id}"
        )

    def create_compliance_job(
        self, type: str, *, name: str | None = None,
        resumable: bool | None = None
    ) -> JSON | requests.Response | Response:
        """Creates a new compliance job for Tweet IDs or user IDs.

        A compliance job will contain an ID and a destination URL. The
        destination URL represents the location that contains the list of IDs
        consumed by your app.

        You can run one batch job at a time.

        .. versionadded:: 4.1

        Parameters
        ----------
        type
            Specify whether you will be uploading tweet or user IDs. You can
            either specify tweets or users.
        name : str | None
            A name for this job, useful to identify multiple jobs using a label
            you define.
        resumable : bool | None
            Specifies whether to enable the upload URL with support for
            resumable uploads. If true, this endpoint will return a pre-signed
            URL with resumable uploads enabled.

        References
        ----------
        https://developer.twitter.com/en/docs/twitter-api/compliance/batch-compliance/api-reference/post-compliance-jobs
        """
        json: JSON = {"type": type}

        if name is not None:
            json["name"] = name

        if resumable is not None:
            json["resumable"] = resumable

        return self._make_request(
            "POST", "/2/compliance/jobs", json=json
        )<|MERGE_RESOLUTION|>--- conflicted
+++ resolved
@@ -369,24 +369,13 @@
         Raises
         ------
         TypeError
-<<<<<<< HEAD
-            If Access token is not set
-=======
             If the access token isn't set
->>>>>>> 6c71fbca
 
         References
         ----------
         https://developer.twitter.com/en/docs/twitter-api/tweets/likes/api-reference/delete-users-id-likes-tweet_id
         """
-<<<<<<< HEAD
-        if self.access_token is None:
-            raise TypeError("Access token is not set")
-
-        id = self.access_token.partition('-')[0]
-=======
         id = self._get_authenticating_user_id(user_auth=user_auth)
->>>>>>> 6c71fbca
         route = f"/2/users/{id}/likes/{tweet_id}"
 
         return self._make_request(
@@ -540,24 +529,13 @@
         Raises
         ------
         TypeError
-<<<<<<< HEAD
-            If Access token is not set
-=======
             If the access token isn't set
->>>>>>> 6c71fbca
 
         References
         ----------
         https://developer.twitter.com/en/docs/twitter-api/tweets/likes/api-reference/post-users-id-likes
         """
-<<<<<<< HEAD
-        if self.access_token is None:
-            raise TypeError("Access token is not set")
-
-        id = self.access_token.partition('-')[0]
-=======
         id = self._get_authenticating_user_id(user_auth=user_auth)
->>>>>>> 6c71fbca
         route = f"/2/users/{id}/likes"
 
         return self._make_request(
@@ -812,24 +790,13 @@
         Raises
         ------
         TypeError
-<<<<<<< HEAD
-            If Access token is not set
-=======
             If the access token isn't set
->>>>>>> 6c71fbca
 
         References
         ----------
         https://developer.twitter.com/en/docs/twitter-api/tweets/retweets/api-reference/delete-users-id-retweets-tweet_id
         """
-<<<<<<< HEAD
-        if self.access_token is None:
-            raise TypeError("Access token is not set")
-
-        id = self.access_token.partition('-')[0]
-=======
         id = self._get_authenticating_user_id(user_auth=user_auth)
->>>>>>> 6c71fbca
         route = f"/2/users/{id}/retweets/{source_tweet_id}"
 
         return self._make_request(
@@ -924,24 +891,13 @@
         Raises
         ------
         TypeError
-<<<<<<< HEAD
-            If Access token is not set
-=======
             If the access token isn't set
->>>>>>> 6c71fbca
 
         References
         ----------
         https://developer.twitter.com/en/docs/twitter-api/tweets/retweets/api-reference/post-users-id-retweets
         """
-<<<<<<< HEAD
-        if self.access_token is None:
-            raise TypeError("Access token is not set")
-
-        id = self.access_token.partition('-')[0]
-=======
         id = self._get_authenticating_user_id(user_auth=user_auth)
->>>>>>> 6c71fbca
         route = f"/2/users/{id}/retweets"
 
         return self._make_request(
@@ -1630,24 +1586,13 @@
         Raises
         ------
         TypeError
-<<<<<<< HEAD
-            If Access token is not set
-=======
             If the access token isn't set
->>>>>>> 6c71fbca
 
         References
         ----------
         https://developer.twitter.com/en/docs/twitter-api/users/blocks/api-reference/delete-users-user_id-blocking
         """
-<<<<<<< HEAD
-        if self.access_token is None:
-            raise TypeError("Access token is not set")
-
-        source_user_id = self.access_token.partition('-')[0]
-=======
         source_user_id = self._get_authenticating_user_id(user_auth=user_auth)
->>>>>>> 6c71fbca
         route = f"/2/users/{source_user_id}/blocking/{target_user_id}"
 
         return self._make_request(
@@ -1702,24 +1647,13 @@
         Raises
         ------
         TypeError
-<<<<<<< HEAD
-            If Access token is not set
-=======
             If the access token isn't set
->>>>>>> 6c71fbca
 
         References
         ----------
         https://developer.twitter.com/en/docs/twitter-api/users/blocks/api-reference/get-users-blocking
         """
-<<<<<<< HEAD
-        if self.access_token is None:
-            raise TypeError("Access token is not set")
-
-        id = self.access_token.partition('-')[0]
-=======
         id = self._get_authenticating_user_id(user_auth=user_auth)
->>>>>>> 6c71fbca
         route = f"/2/users/{id}/blocking"
 
         return self._make_request(
@@ -1761,24 +1695,13 @@
         Raises
         ------
         TypeError
-<<<<<<< HEAD
-            If Access token is not set
-=======
             If the access token isn't set
->>>>>>> 6c71fbca
 
         References
         ----------
         https://developer.twitter.com/en/docs/twitter-api/users/blocks/api-reference/post-users-user_id-blocking
         """
-<<<<<<< HEAD
-        if self.access_token is None:
-            raise TypeError("Access token is not set")
-
-        id = self.access_token.partition('-')[0]
-=======
         id = self._get_authenticating_user_id(user_auth=user_auth)
->>>>>>> 6c71fbca
         route = f"/2/users/{id}/blocking"
 
         return self._make_request(
@@ -1825,24 +1748,13 @@
         Raises
         ------
         TypeError
-<<<<<<< HEAD
-            If Access token is not set
-=======
             If the access token isn't set
->>>>>>> 6c71fbca
 
         References
         ----------
         https://developer.twitter.com/en/docs/twitter-api/users/follows/api-reference/delete-users-source_id-following
         """
-<<<<<<< HEAD
-        if self.access_token is None:
-            raise TypeError("Access token is not set")
-
-        source_user_id = self.access_token.partition('-')[0]
-=======
         source_user_id = self._get_authenticating_user_id(user_auth=user_auth)
->>>>>>> 6c71fbca
         route = f"/2/users/{source_user_id}/following/{target_user_id}"
 
         return self._make_request(
@@ -1997,24 +1909,13 @@
         Raises
         ------
         TypeError
-<<<<<<< HEAD
-            If Access token is not set
-=======
             If the access token isn't set
->>>>>>> 6c71fbca
 
         References
         ----------
         https://developer.twitter.com/en/docs/twitter-api/users/follows/api-reference/post-users-source_user_id-following
         """
-<<<<<<< HEAD
-        if self.access_token is None:
-            raise TypeError("Access token is not set")
-
-        source_user_id = self.access_token.partition('-')[0]
-=======
         source_user_id = self._get_authenticating_user_id(user_auth=user_auth)
->>>>>>> 6c71fbca
         route = f"/2/users/{source_user_id}/following"
 
         return self._make_request(
@@ -2072,24 +1973,13 @@
         Raises
         ------
         TypeError
-<<<<<<< HEAD
-            If Access token is not set
-=======
             If the access token isn't set
->>>>>>> 6c71fbca
 
         References
         ----------
         https://developer.twitter.com/en/docs/twitter-api/users/mutes/api-reference/delete-users-user_id-muting
         """
-<<<<<<< HEAD
-        if self.access_token is None:
-            raise TypeError("Access token is not set")
-
-        source_user_id = self.access_token.partition('-')[0]
-=======
         source_user_id = self._get_authenticating_user_id(user_auth=user_auth)
->>>>>>> 6c71fbca
         route = f"/2/users/{source_user_id}/muting/{target_user_id}"
 
         return self._make_request(
@@ -2146,24 +2036,13 @@
         Raises
         ------
         TypeError
-<<<<<<< HEAD
-            If Access token is not set
-=======
             If the access token isn't set
->>>>>>> 6c71fbca
 
         References
         ----------
         https://developer.twitter.com/en/docs/twitter-api/users/mutes/api-reference/get-users-muting
         """
-<<<<<<< HEAD
-        if self.access_token is None:
-            raise TypeError("Access token is not set")
-
-        id = self.access_token.partition('-')[0]
-=======
         id = self._get_authenticating_user_id(user_auth=user_auth)
->>>>>>> 6c71fbca
         route = f"/2/users/{id}/muting"
 
         return self._make_request(
@@ -2205,24 +2084,13 @@
         Raises
         ------
         TypeError
-<<<<<<< HEAD
-            If Access token is not set
-=======
             If the access token isn't set
->>>>>>> 6c71fbca
 
         References
         ----------
         https://developer.twitter.com/en/docs/twitter-api/users/mutes/api-reference/post-users-user_id-muting
         """
-<<<<<<< HEAD
-        if self.access_token is None:
-            raise TypeError("Access token is not set")
-
-        id = self.access_token.partition('-')[0]
-=======
         id = self._get_authenticating_user_id(user_auth=user_auth)
->>>>>>> 6c71fbca
         route = f"/2/users/{id}/muting"
 
         return self._make_request(
@@ -2686,24 +2554,13 @@
         Raises
         ------
         TypeError
-<<<<<<< HEAD
-            If Access token is not set
-=======
             If the access token isn't set
->>>>>>> 6c71fbca
 
         References
         ----------
         https://developer.twitter.com/en/docs/twitter-api/lists/list-follows/api-reference/delete-users-id-followed-lists-list_id
         """
-<<<<<<< HEAD
-        if self.access_token is None:
-            raise TypeError("Access token is not set")
-
-        id = self.access_token.partition('-')[0]
-=======
         id = self._get_authenticating_user_id(user_auth=user_auth)
->>>>>>> 6c71fbca
         route = f"/2/users/{id}/followed_lists/{list_id}"
 
         return self._make_request(
@@ -2839,24 +2696,13 @@
         Raises
         ------
         TypeError
-<<<<<<< HEAD
-            If Access token is not set
-=======
             If the access token isn't set
->>>>>>> 6c71fbca
 
         References
         ----------
         https://developer.twitter.com/en/docs/twitter-api/lists/list-follows/api-reference/post-users-id-followed-lists
         """
-<<<<<<< HEAD
-        if self.access_token is None:
-            raise TypeError("Access token is not set")
-
-        id = self.access_token.partition('-')[0]
-=======
         id = self._get_authenticating_user_id(user_auth=user_auth)
->>>>>>> 6c71fbca
         route = f"/2/users/{id}/followed_lists"
 
         return self._make_request(
@@ -3249,24 +3095,13 @@
         Raises
         ------
         TypeError
-<<<<<<< HEAD
-            If Access token is not set
-=======
             If the access token isn't set
->>>>>>> 6c71fbca
 
         References
         ----------
         https://developer.twitter.com/en/docs/twitter-api/lists/pinned-lists/api-reference/delete-users-id-pinned-lists-list_id
         """
-<<<<<<< HEAD
-        if self.access_token is None:
-            raise TypeError("Access token is not set")
-
-        id = self.access_token.partition('-')[0]
-=======
         id = self._get_authenticating_user_id(user_auth=user_auth)
->>>>>>> 6c71fbca
         route = f"/2/users/{id}/pinned_lists/{list_id}"
 
         return self._make_request(
@@ -3313,24 +3148,13 @@
         Raises
         ------
         TypeError
-<<<<<<< HEAD
-            If Access token is not set
-=======
             If the access token isn't set
->>>>>>> 6c71fbca
 
         References
         ----------
         https://developer.twitter.com/en/docs/twitter-api/lists/pinned-lists/api-reference/get-users-id-pinned_lists
         """
-<<<<<<< HEAD
-        if self.access_token is None:
-            raise TypeError("Access token is not set")
-
-        id = self.access_token.partition('-')[0]
-=======
         id = self._get_authenticating_user_id(user_auth=user_auth)
->>>>>>> 6c71fbca
         route = f"/2/users/{id}/pinned_lists"
 
         return self._make_request(
@@ -3373,24 +3197,13 @@
         Raises
         ------
         TypeError
-<<<<<<< HEAD
-            If Access token is not set
-=======
             If the access token isn't set
->>>>>>> 6c71fbca
 
         References
         ----------
         https://developer.twitter.com/en/docs/twitter-api/lists/pinned-lists/api-reference/post-users-id-pinned-lists
         """
-<<<<<<< HEAD
-        if self.access_token is None:
-            raise TypeError("Access token is not set")
-
-        id = self.access_token.partition('-')[0]
-=======
         id = self._get_authenticating_user_id(user_auth=user_auth)
->>>>>>> 6c71fbca
         route = f"/2/users/{id}/pinned_lists"
 
         return self._make_request(
