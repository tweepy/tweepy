# Tweepy
# Copyright 2009-2022 Joshua Roesslein
# See LICENSE for details.

from __future__ import annotations

from collections import namedtuple
import datetime

try:
    from functools import cache  # type: ignore[attr-defined]
except ImportError:  # Remove when support for Python 3.8 is dropped
    from functools import lru_cache
    cache = lru_cache(maxsize=None)

import logging
from platform import python_version
import time
<<<<<<< HEAD
from typing import Any, Iterable, TYPE_CHECKING
=======
from typing import TYPE_CHECKING
>>>>>>> e5fe8f1c
import warnings

import requests

import tweepy
from tweepy.auth import OAuth1UserHandler
from tweepy.errors import (
    BadRequest, Forbidden, HTTPException, TooManyRequests, TwitterServerError,
    Unauthorized
)
from tweepy.list import List
from tweepy.media import Media
from tweepy.place import Place
from tweepy.poll import Poll
from tweepy.space import Space
from tweepy.tweet import Tweet
from tweepy.user import User

if TYPE_CHECKING:
    from collections.abc import Iterable
    import sys
    from typing import Any

    if sys.version_info >= (3, 10):
        from typing import TypeAlias
    else:
        from typing_extensions import TypeAlias
    # Remove when support for Python 3.9 is dropped

    # From typeshed / types-requests:
    _ParamsMappingValueType: TypeAlias = (
        "str | bytes | int | float | Iterable[str | bytes | int | float] | None"
    )
    # Change to typed global expression when support for Python 3.9 is dropped

    JSON: TypeAlias = "dict[str, Any]"
    # Change to typed global expression when support for Python 3.8 is dropped
    # https://github.com/python/typing/issues/182

log = logging.getLogger(__name__)

Response = namedtuple("Response", ("data", "includes", "errors", "meta"))


class BaseClient:

    def __init__(
        self, bearer_token: str | None = None, consumer_key: str | None = None,
        consumer_secret: str | None = None, access_token: str | None = None,
        access_token_secret: str | None = None, *,
        return_type: type[dict | requests.Response | Response] = Response,
        wait_on_rate_limit: bool = False
    ) -> None:
        self.bearer_token = bearer_token
        self.consumer_key = consumer_key
        self.consumer_secret = consumer_secret
        self.access_token = access_token
        self.access_token_secret = access_token_secret

        self.return_type = return_type
        self.wait_on_rate_limit = wait_on_rate_limit

        self.session = requests.Session()
        self.user_agent = (
            f"Python/{python_version()} "
            f"Requests/{requests.__version__} "
            f"Tweepy/{tweepy.__version__}"
        )

    def request(self, method, route, params=None, json=None, user_auth=False):
        host = "https://api.twitter.com"
        headers = {"User-Agent": self.user_agent}
        auth = None
        if user_auth:
            auth = OAuth1UserHandler(
                self.consumer_key, self.consumer_secret,
                self.access_token, self.access_token_secret
            )
            auth = auth.apply_auth()
        else:
            headers["Authorization"] = f"Bearer {self.bearer_token}"

        log.debug(
            f"Making API request: {method} {host + route}\n"
            f"Parameters: {params}\n"
            f"Headers: {headers}\n"
            f"Body: {json}"
        )

        with self.session.request(
            method, host + route, params=params, json=json, headers=headers,
            auth=auth
        ) as response:
            log.debug(
                "Received API response: "
                f"{response.status_code} {response.reason}\n"
                f"Headers: {response.headers}\n"
                f"Content: {response.content}"
            )

            if response.status_code == 400:
                raise BadRequest(response)
            if response.status_code == 401:
                raise Unauthorized(response)
            if response.status_code == 403:
                raise Forbidden(response)
            # Handle 404?
            if response.status_code == 429:
                if self.wait_on_rate_limit:
                    reset_time = int(response.headers["x-rate-limit-reset"])
                    sleep_time = reset_time - int(time.time()) + 1
                    if sleep_time > 0:
                        log.warning(
                            "Rate limit exceeded. "
                            f"Sleeping for {sleep_time} seconds."
                        )
                        time.sleep(sleep_time)
                    return self.request(method, route, params, json, user_auth)
                else:
                    raise TooManyRequests(response)
            if response.status_code >= 500:
                raise TwitterServerError(response)
            if not 200 <= response.status_code < 300:
                raise HTTPException(response)

            return response

    def _make_request(self, method, route, params={}, endpoint_parameters=None,
                      json=None, data_type=None, user_auth=False):
        request_params = self._process_params(params, endpoint_parameters)

        response = self.request(method, route, params=request_params,
                                json=json, user_auth=user_auth)

        if self.return_type is requests.Response:
            return response

        response = response.json()

        if self.return_type is dict:
            return response

        data = response.get("data")
        data = self._process_data(data, data_type=data_type)

        includes = response.get("includes", {})
        includes = self._process_includes(includes)

        errors = response.get("errors", [])
        meta = response.get("meta", {})

        return Response(data, includes, errors, meta)

    def _process_data(self, data, data_type=None):
        if data_type is not None:
            if isinstance(data, list):
                data = [data_type(result) for result in data]
            elif data is not None:
                data = data_type(data)
        return data

    def _process_includes(self, includes):
        if "media" in includes:
            includes["media"] = [Media(media) for media in includes["media"]]
        if "places" in includes:
            includes["places"] = [Place(place) for place in includes["places"]]
        if "polls" in includes:
            includes["polls"] = [Poll(poll) for poll in includes["polls"]]
        if "tweets" in includes:
            includes["tweets"] = [Tweet(tweet) for tweet in includes["tweets"]]
        if "users" in includes:
            includes["users"] = [User(user) for user in includes["users"]]
        return includes

    def _process_params(self, params, endpoint_parameters):
        request_params = {}
        for param_name, param_value in params.items():
            if param_name.replace('_', '.') in endpoint_parameters:
                param_name = param_name.replace('_', '.')

            if isinstance(param_value, list):
                request_params[param_name] = ','.join(map(str, param_value))
            elif isinstance(param_value, datetime.datetime):
                if param_value.tzinfo is not None:
                    param_value = param_value.astimezone(datetime.timezone.utc)
                request_params[param_name] = param_value.strftime(
                    "%Y-%m-%dT%H:%M:%SZ"
                )
                # TODO: Constant datetime format string?
            else:
                request_params[param_name] = param_value

            if param_name not in endpoint_parameters:
                log.warn(f"Unexpected parameter: {param_name}")
        return request_params


class Client(BaseClient):
    """Twitter API v2 Client

    .. versionadded:: 4.0

    Parameters
    ----------
    bearer_token
        Twitter API OAuth 2.0 Bearer Token / Access Token
    consumer_key
        Twitter API OAuth 1.0a Consumer Key
    consumer_secret
        Twitter API OAuth 1.0a Consumer Secret
    access_token
        Twitter API OAuth 1.0a Access Token
    access_token_secret
        Twitter API OAuth 1.0a Access Token Secret
    return_type
        Type to return from requests to the API
    wait_on_rate_limit
        Whether to wait when rate limit is reached

    Attributes
    ----------
    session : requests.Session
        Requests Session used to make requests to the API
    user_agent : str
        User agent used when making requests to the API
    """

    def _get_authenticating_user_id(self, *, user_auth):
        if user_auth:
            if self.access_token is None:
                raise TypeError(
                    "Access Token must be provided for OAuth 1.0a User Context"
                )
            else:
                return self._get_oauth_1_authenticating_user_id(
                    self.access_token
                )
        else:
            if self.bearer_token is None:
                raise TypeError(
                    "Access Token must be provided for "
                    "OAuth 2.0 Authorization Code Flow with PKCE"
                )
            else:
                return self._get_oauth_2_authenticating_user_id(
                    self.bearer_token
                )

    @cache
    def _get_oauth_1_authenticating_user_id(self, access_token):
        return access_token.partition('-')[0]

    @cache
    def _get_oauth_2_authenticating_user_id(self, access_token):
        original_access_token = self.bearer_token
        original_return_type = self.return_type

        self.bearer_token = access_token
        self.return_type = dict
        user_id = self.get_me(user_auth=False)["data"]["id"]

        self.bearer_token = original_access_token
        self.return_type = original_return_type

        return user_id

    # Hide replies

    def hide_reply(
        self, id: int | str, *, user_auth: bool = True
    ) -> JSON | requests.Response | Response:
        """Hides a reply to a Tweet.

        .. versionchanged:: 4.5
            Added ``user_auth`` parameter

        Parameters
        ----------
        id
            Unique identifier of the Tweet to hide. The Tweet must belong to a
            conversation initiated by the authenticating user.
        user_auth
            Whether or not to use OAuth 1.0a User Context to authenticate

        References
        ----------
        https://developer.twitter.com/en/docs/twitter-api/tweets/hide-replies/api-reference/put-tweets-id-hidden
        """
        return self._make_request(
            "PUT", f"/2/tweets/{id}/hidden", json={"hidden": True},
            user_auth=user_auth
        )

    def unhide_reply(
        self, id: int | str, *, user_auth: bool = True
    ) -> JSON | requests.Response | Response:
        """Unhides a reply to a Tweet.

        .. versionchanged:: 4.5
            Added ``user_auth`` parameter

        Parameters
        ----------
        id
            Unique identifier of the Tweet to unhide. The Tweet must belong to
            a conversation initiated by the authenticating user.
        user_auth
            Whether or not to use OAuth 1.0a User Context to authenticate

        References
        ----------
        https://developer.twitter.com/en/docs/twitter-api/tweets/hide-replies/api-reference/put-tweets-id-hidden
        """
        return self._make_request(
            "PUT", f"/2/tweets/{id}/hidden", json={"hidden": False},
            user_auth=user_auth
        )

    # Likes

    def unlike(
        self, tweet_id: int | str, *, user_auth: bool = True
    ) -> JSON | requests.Response | Response:
        """Unlike a Tweet.

        The request succeeds with no action when the user sends a request to a
        user they're not liking the Tweet or have already unliked the Tweet.

        .. note::

            When using OAuth 2.0 Authorization Code Flow with PKCE with
            ``user_auth=False``, a request is made beforehand to Twitter's API
            to determine the authenticating user's ID. This is cached and only
            done once per :class:`Client` instance for each access token used.

        .. versionchanged:: 4.5
            Added ``user_auth`` parameter

        .. versionchanged:: 4.8
            Added support for using OAuth 2.0 Authorization Code Flow with PKCE

        .. versionchanged:: 4.8
            Changed to raise :class:`TypeError` when the access token isn't set

        Parameters
        ----------
        tweet_id
            The ID of the Tweet that you would like to unlike.
        user_auth
            Whether or not to use OAuth 1.0a User Context to authenticate

        Raises
        ------
        TypeError
            If the access token isn't set

        References
        ----------
        https://developer.twitter.com/en/docs/twitter-api/tweets/likes/api-reference/delete-users-id-likes-tweet_id
        """
        id = self._get_authenticating_user_id(user_auth=user_auth)
        route = f"/2/users/{id}/likes/{tweet_id}"

        return self._make_request(
            "DELETE", route, user_auth=user_auth
        )

    def get_liking_users(
        self, id : int | str, *, user_auth: bool = False,
        **params: _ParamsMappingValueType
    ) -> JSON | requests.Response | Response:
        """get_liking_users( \
            id, *, expansions=None, max_results=None, media_fields=None, \
            pagination_token=None, place_fields=None, poll_fields=None, \
            tweet_fields=None, user_fields=None, user_auth=False \
        )

        Allows you to get information about a Tweet’s liking users.

        .. versionchanged:: 4.6
            Added ``max_results`` and ``pagination_token`` parameters

        Parameters
        ----------
        id
            Tweet ID of the Tweet to request liking users of.
        expansions : list[str] | str | None
            :ref:`expansions_parameter`
        max_results : int | None
            The maximum number of results to be returned per page. This can be
            a number between 1 and 100. By default, each page will return 100
            results.
        media_fields : list[str] | str | None
            :ref:`media_fields_parameter`
        pagination_token : str | None
            Used to request the next page of results if all results weren't
            returned with the latest request, or to go back to the previous
            page of results. To return the next page, pass the ``next_token``
            returned in your previous response. To go back one page, pass the
            ``previous_token`` returned in your previous response.
        place_fields : list[str] | str | None
            :ref:`place_fields_parameter`
        poll_fields : list[str] | str | None
            :ref:`poll_fields_parameter`
        tweet_fields : list[str] | str | None
            :ref:`tweet_fields_parameter`
        user_fields : list[str] | str | None
            :ref:`user_fields_parameter`
        user_auth
            Whether or not to use OAuth 1.0a User Context to authenticate

        References
        ----------
        https://developer.twitter.com/en/docs/twitter-api/tweets/likes/api-reference/get-tweets-id-liking_users
        """
        return self._make_request(
            "GET", f"/2/tweets/{id}/liking_users", params=params,
            endpoint_parameters=(
                "expansions", "max_results", "media.fields",
                "pagination_token", "place.fields", "poll.fields",
                "tweet.fields", "user.fields"
            ), data_type=User, user_auth=user_auth
        )

    def get_liked_tweets(
        self, id: int | str, *, user_auth: bool = False,
        **params: _ParamsMappingValueType
    ) -> JSON | requests.Response | Response:
        """get_liked_tweets( \
            id, *, expansions=None, max_results=None, media_fields=None, \
            pagination_token=None, place_fields=None, poll_fields=None, \
            tweet_fields=None, user_fields=None, user_auth=False \
        )

        Allows you to get information about a user’s liked Tweets.

        The Tweets returned by this endpoint count towards the Project-level
        `Tweet cap`_.

        Parameters
        ----------
        id
            User ID of the user to request liked Tweets for.
        expansions : list[str] | str | None
            :ref:`expansions_parameter`
        max_results : int | None
            The maximum number of results to be returned per page. This can be
            a number between 5 and 100. By default, each page will return 100
            results.
        media_fields : list[str] | str | None
            :ref:`media_fields_parameter`
        pagination_token : str | None
            Used to request the next page of results if all results weren't
            returned with the latest request, or to go back to the previous
            page of results. To return the next page, pass the ``next_token``
            returned in your previous response. To go back one page, pass the
            ``previous_token`` returned in your previous response.
        place_fields : list[str] | str | None
            :ref:`place_fields_parameter`
        poll_fields : list[str] | str | None
            :ref:`poll_fields_parameter`
        tweet_fields : list[str] | str | None
            :ref:`tweet_fields_parameter`
        user_fields : list[str] | str | None
            :ref:`user_fields_parameter`
        user_auth
            Whether or not to use OAuth 1.0a User Context to authenticate

        References
        ----------
        https://developer.twitter.com/en/docs/twitter-api/tweets/likes/api-reference/get-users-id-liked_tweets

        .. _Tweet cap: https://developer.twitter.com/en/docs/projects/overview#tweet-cap
        """
        return self._make_request(
            "GET", f"/2/users/{id}/liked_tweets", params=params,
            endpoint_parameters=(
                "expansions", "max_results", "media.fields",
                "pagination_token", "place.fields", "poll.fields",
                "tweet.fields", "user.fields"
            ), data_type=Tweet, user_auth=user_auth
        )

    def like(
        self, tweet_id: int | str, *, user_auth: bool = True
    ) -> JSON | requests.Response | Response:
        """Like a Tweet.

        .. note::

            When using OAuth 2.0 Authorization Code Flow with PKCE with
            ``user_auth=False``, a request is made beforehand to Twitter's API
            to determine the authenticating user's ID. This is cached and only
            done once per :class:`Client` instance for each access token used.

        .. versionchanged:: 4.5
            Added ``user_auth`` parameter

        .. versionchanged:: 4.8
            Added support for using OAuth 2.0 Authorization Code Flow with PKCE

        .. versionchanged:: 4.8
            Changed to raise :class:`TypeError` when the access token isn't set

        Parameters
        ----------
        tweet_id
            The ID of the Tweet that you would like to Like.
        user_auth
            Whether or not to use OAuth 1.0a User Context to authenticate

        Raises
        ------
        TypeError
            If the access token isn't set

        References
        ----------
        https://developer.twitter.com/en/docs/twitter-api/tweets/likes/api-reference/post-users-id-likes
        """
        id = self._get_authenticating_user_id(user_auth=user_auth)
        route = f"/2/users/{id}/likes"

        return self._make_request(
            "POST", route, json={"tweet_id": str(tweet_id)},
            user_auth=user_auth
        )

    # Manage Tweets

    def delete_tweet(
        self, id: int | str, *, user_auth: bool = True
    ) -> JSON | requests.Response | Response:
        """Allows an authenticated user ID to delete a Tweet.

        .. versionadded:: 4.3

        .. versionchanged:: 4.5
            Added ``user_auth`` parameter

        Parameters
        ----------
        id
            The Tweet ID you are deleting.
        user_auth
            Whether or not to use OAuth 1.0a User Context to authenticate

        References
        ----------
        https://developer.twitter.com/en/docs/twitter-api/tweets/manage-tweets/api-reference/delete-tweets-id
        """
        return self._make_request(
            "DELETE", f"/2/tweets/{id}", user_auth=user_auth
        )

    def create_tweet(
        self, *, direct_message_deep_link: str | None = None,
        for_super_followers_only: bool | None = None,
        place_id: str | None = None, media_ids: list[int | str] | None = None,
        media_tagged_user_ids: list[int | str] | None = None,
        poll_duration_minutes: int | None = None,
        poll_options: list[str] | None = None,
        quote_tweet_id: int | str | None = None,
        exclude_reply_user_ids: list[int | str] | None = None,
        in_reply_to_tweet_id: int | str | None = None,
        reply_settings: str | None = None, text: str | None = None,
        user_auth: bool = True
    ) -> JSON | requests.Response | Response:
        """Creates a Tweet on behalf of an authenticated user.

        .. versionadded:: 4.3

        .. versionchanged:: 4.5
            Added ``user_auth`` parameter

        Parameters
        ----------
        direct_message_deep_link : str | None
            `Tweets a link directly to a Direct Message conversation`_ with an
            account.
        for_super_followers_only : bool | None
            Allows you to Tweet exclusively for `Super Followers`_.
        place_id : str | None
            Place ID being attached to the Tweet for geo location.
        media_ids : list[int | str] | None
            A list of Media IDs being attached to the Tweet. This is only
            required if the request includes the ``tagged_user_ids``.
        media_tagged_user_ids : list[int | str] | None
            A list of User IDs being tagged in the Tweet with Media. If the
            user you're tagging doesn't have photo-tagging enabled, their names
            won't show up in the list of tagged users even though the Tweet is
            successfully created.
        poll_duration_minutes : int | None
            Duration of the poll in minutes for a Tweet with a poll. This is
            only required if the request includes ``poll.options``.
        poll_options : list[str] | None
            A list of poll options for a Tweet with a poll.
        quote_tweet_id : int | str | None
            Link to the Tweet being quoted.
        exclude_reply_user_ids : list[int | str] | None
            A list of User IDs to be excluded from the reply Tweet thus
            removing a user from a thread.
        in_reply_to_tweet_id : int | str | None
            Tweet ID of the Tweet being replied to. Please note that
            ``in_reply_to_tweet_id`` needs to be in the request if
            ``exclude_reply_user_ids`` is present.
        reply_settings : str | None
            `Settings`_ to indicate who can reply to the Tweet. Limited to
            "mentionedUsers" and "following". If the field isn’t specified, it
            will default to everyone.
        text : str | None
            Text of the Tweet being created. This field is required if
            ``media.media_ids`` is not present.
        user_auth
            Whether or not to use OAuth 1.0a User Context to authenticate

        References
        ----------
        https://developer.twitter.com/en/docs/twitter-api/tweets/manage-tweets/api-reference/post-tweets

        .. _Tweets a link directly to a Direct Message conversation: https://business.twitter.com/en/help/campaign-editing-and-optimization/public-to-private-conversation.html
        .. _Super Followers: https://help.twitter.com/en/using-twitter/super-follows
        .. _Settings: https://blog.twitter.com/en_us/topics/product/2020/new-conversation-settings-coming-to-a-tweet-near-you
        """
        json: JSON = {}

        if direct_message_deep_link is not None:
            json["direct_message_deep_link"] = direct_message_deep_link

        if for_super_followers_only is not None:
            json["for_super_followers_only"] = for_super_followers_only

        if place_id is not None:
            json["geo"] = {"place_id": place_id}

        if media_ids is not None:
            json["media"] = {
                "media_ids": [str(media_id) for media_id in media_ids]
            }
            if media_tagged_user_ids is not None:
                json["media"]["tagged_user_ids"] = [
                    str(media_tagged_user_id)
                    for media_tagged_user_id in media_tagged_user_ids
                ]

        if poll_options is not None:
            json["poll"] = {"options": poll_options}
            if poll_duration_minutes is not None:
                json["poll"]["duration_minutes"] = (  # type: ignore
                    poll_duration_minutes
                )

        if quote_tweet_id is not None:
            json["quote_tweet_id"] = str(quote_tweet_id)

        if in_reply_to_tweet_id is not None:
            json["reply"] = {"in_reply_to_tweet_id": str(in_reply_to_tweet_id)}
            if exclude_reply_user_ids is not None:
                json["reply"]["exclude_reply_user_ids"] = [  # type: ignore
                    str(exclude_reply_user_id)
                    for exclude_reply_user_id in exclude_reply_user_ids
                ]

        if reply_settings is not None:
            json["reply_settings"] = reply_settings

        if text is not None:
            json["text"] = text

        return self._make_request(
            "POST", f"/2/tweets", json=json, user_auth=user_auth
        )

    # Quote Tweets

    def get_quote_tweets(self, id, *, user_auth=False, **params):
        """get_quote_tweets( \
            id, *, expansions=None, max_results=None, media_fields=None, \
            pagination_token=None, place_fields=None, poll_fields=None, \
            tweet_fields=None, user_fields=None, user_auth=False \
        )

        Returns Quote Tweets for a Tweet specified by the requested Tweet ID.

        The Tweets returned by this endpoint count towards the Project-level
        `Tweet cap`_.

        .. versionadded:: 4.7

        Parameters
        ----------
        id : int | str
            Unique identifier of the Tweet to request.
        expansions : list[str] | str | None
            :ref:`expansions_parameter`
        max_results : int | None
            Specifies the number of Tweets to try and retrieve, up to a maximum
            of 100 per distinct request. By default, 10 results are returned if
            this parameter is not supplied. The minimum permitted value is 10.
            It is possible to receive less than the ``max_results`` per request
            throughout the pagination process.
        media_fields : list[str] | str | None
            :ref:`media_fields_parameter`
        pagination_token : str | None
            This parameter is used to move forwards through 'pages' of results,
            based on the value of the ``next_token``. The value used with the
            parameter is pulled directly from the response provided by the API,
            and should not be modified.
        place_fields : list[str] | str | None
            :ref:`place_fields_parameter`
        poll_fields : list[str] | str | None
            :ref:`poll_fields_parameter`
        tweet_fields : list[str] | str | None
            :ref:`tweet_fields_parameter`
        user_fields : list[str] | str | None
            :ref:`user_fields_parameter`
        user_auth : bool
            Whether or not to use OAuth 1.0a User Context to authenticate

        Returns
        -------
        dict | requests.Response | Response

        References
        ----------
        https://developer.twitter.com/en/docs/twitter-api/tweets/quote-tweets/api-reference/get-tweets-id-quote_tweets

        .. _Tweet cap: https://developer.twitter.com/en/docs/projects/overview#tweet-cap
        """
        return self._make_request(
            "GET", f"/2/tweets/{id}/quote_tweets", params=params,
            endpoint_parameters=(
                "expansions", "max_results", "media.fields",
                "pagination_token", "place.fields", "poll.fields",
                "tweet.fields", "user.fields"
            ), data_type=Tweet, user_auth=user_auth
        )

    # Retweets

    def unretweet(
        self, source_tweet_id: int | str, *, user_auth: bool = True
    ) -> JSON | requests.Response | Response:
        """Allows an authenticated user ID to remove the Retweet of a Tweet.

        The request succeeds with no action when the user sends a request to a
        user they're not Retweeting the Tweet or have already removed the
        Retweet of.

        .. note::

            When using OAuth 2.0 Authorization Code Flow with PKCE with
            ``user_auth=False``, a request is made beforehand to Twitter's API
            to determine the authenticating user's ID. This is cached and only
            done once per :class:`Client` instance for each access token used.

        .. versionchanged:: 4.5
            Added ``user_auth`` parameter

        .. versionchanged:: 4.8
            Added support for using OAuth 2.0 Authorization Code Flow with PKCE

        .. versionchanged:: 4.8
            Changed to raise :class:`TypeError` when the access token isn't set

        Parameters
        ----------
        source_tweet_id
            The ID of the Tweet that you would like to remove the Retweet of.
        user_auth
            Whether or not to use OAuth 1.0a User Context to authenticate

        Raises
        ------
        TypeError
            If the access token isn't set

        References
        ----------
        https://developer.twitter.com/en/docs/twitter-api/tweets/retweets/api-reference/delete-users-id-retweets-tweet_id
        """
        id = self._get_authenticating_user_id(user_auth=user_auth)
        route = f"/2/users/{id}/retweets/{source_tweet_id}"

        return self._make_request(
            "DELETE", route, user_auth=user_auth
        )

    def get_retweeters(
        self, id: int | str, *, user_auth: bool = False,
        **params: _ParamsMappingValueType
    ) -> JSON | requests.Response | Response:
        """get_retweeters( \
            id, *, expansions=None, max_results=None, media_fields=None, \
            pagination_token=None, place_fields=None, poll_fields=None, \
            tweet_fields=None, user_fields=None, user_auth=False \
        )

        Allows you to get information about who has Retweeted a Tweet.

        .. versionchanged:: 4.6
            Added ``max_results`` and ``pagination_token`` parameters

        Parameters
        ----------
        id
            Tweet ID of the Tweet to request Retweeting users of.
        expansions : list[str] | str | None
            :ref:`expansions_parameter`
        max_results : int | None
            The maximum number of results to be returned per page. This can be
            a number between 1 and 100. By default, each page will return 100
            results.
        media_fields : list[str] | str | None
            :ref:`media_fields_parameter`
        pagination_token : str | None
            Used to request the next page of results if all results weren't
            returned with the latest request, or to go back to the previous
            page of results. To return the next page, pass the ``next_token``
            returned in your previous response. To go back one page, pass the
            ``previous_token`` returned in your previous response.
        place_fields : list[str] | str | None
            :ref:`place_fields_parameter`
        poll_fields : list[str] | str | None
            :ref:`poll_fields_parameter`
        tweet_fields : list[str] | str | None
            :ref:`tweet_fields_parameter`
        user_fields : list[str] | str | None
            :ref:`user_fields_parameter`
        user_auth
            Whether or not to use OAuth 1.0a User Context to authenticate

        References
        ----------
        https://developer.twitter.com/en/docs/twitter-api/tweets/retweets/api-reference/get-tweets-id-retweeted_by
        """
        return self._make_request(
            "GET", f"/2/tweets/{id}/retweeted_by", params=params,
            endpoint_parameters=(
                "expansions", "max_results", "media.fields",
                "pagination_token", "place.fields", "poll.fields",
                "tweet.fields", "user.fields"
            ), data_type=User, user_auth=user_auth
        )

    def retweet(
        self, tweet_id: int | str, *, user_auth: bool = True
    ) -> JSON | requests.Response | Response:
        """Causes the user ID to Retweet the target Tweet.

        .. note::

            When using OAuth 2.0 Authorization Code Flow with PKCE with
            ``user_auth=False``, a request is made beforehand to Twitter's API
            to determine the authenticating user's ID. This is cached and only
            done once per :class:`Client` instance for each access token used.

        .. versionchanged:: 4.5
            Added ``user_auth`` parameter

        .. versionchanged:: 4.8
            Added support for using OAuth 2.0 Authorization Code Flow with PKCE

        .. versionchanged:: 4.8
            Changed to raise :class:`TypeError` when the access token isn't set

        Parameters
        ----------
        tweet_id
            The ID of the Tweet that you would like to Retweet.
        user_auth
            Whether or not to use OAuth 1.0a User Context to authenticate

        Raises
        ------
        TypeError
            If the access token isn't set

        References
        ----------
        https://developer.twitter.com/en/docs/twitter-api/tweets/retweets/api-reference/post-users-id-retweets
        """
        id = self._get_authenticating_user_id(user_auth=user_auth)
        route = f"/2/users/{id}/retweets"

        return self._make_request(
            "POST", route, json={"tweet_id": str(tweet_id)},
            user_auth=user_auth
        )

    # Search Tweets

    def search_all_tweets(
        self, query: str, **params: _ParamsMappingValueType
    ) -> JSON | requests.Response | Response:
        """search_all_tweets( \
            query, *, end_time=None, expansions=None, max_results=None, \
            media_fields=None, next_token=None, place_fields=None, \
            poll_fields=None, since_id=None, sort_order=None, \
            start_time=None, tweet_fields=None, until_id=None, \
            user_fields=None \
        )

        This endpoint is only available to those users who have been approved
        for the `Academic Research product track`_.

        The full-archive search endpoint returns the complete history of public
        Tweets matching a search query; since the first Tweet was created March
        26, 2006.

        The Tweets returned by this endpoint count towards the Project-level
        `Tweet cap`_.

        .. note::

            By default, a request will return Tweets from up to 30 days ago if
            the ``start_time`` parameter is not provided.

        .. versionchanged:: 4.6
            Added ``sort_order`` parameter

        Parameters
        ----------
        query
            One query for matching Tweets. Up to 1024 characters.
        end_time : datetime.datetime | str | None
            YYYY-MM-DDTHH:mm:ssZ (ISO 8601/RFC 3339). Used with ``start_time``.
            The newest, most recent UTC timestamp to which the Tweets will be
            provided. Timestamp is in second granularity and is exclusive (for
            example, 12:00:01 excludes the first second of the minute). If used
            without ``start_time``, Tweets from 30 days before ``end_time``
            will be returned by default. If not specified, ``end_time`` will
            default to [now - 30 seconds].
        expansions : list[str] | str | None
            :ref:`expansions_parameter`
        max_results : int | None
            The maximum number of search results to be returned by a request. A
            number between 10 and the system limit (currently 500). By default,
            a request response will return 10 results.
        media_fields : list[str] | str | None
            :ref:`media_fields_parameter`
        next_token : str | None
            This parameter is used to get the next 'page' of results. The value
            used with the parameter is pulled directly from the response
            provided by the API, and should not be modified. You can learn more
            by visiting our page on `pagination`_.
        place_fields : list[str] | str | None
            :ref:`place_fields_parameter`
        poll_fields : list[str] | str | None
            :ref:`poll_fields_parameter`
        since_id : int | str | None
            Returns results with a Tweet ID greater than (for example, more
            recent than) the specified ID. The ID specified is exclusive and
            responses will not include it. If included with the same request as
            a ``start_time`` parameter, only ``since_id`` will be used.
        sort_order : str | None
            This parameter is used to specify the order in which you want the
            Tweets returned. By default, a request will return the most recent
            Tweets first (sorted by recency).
        start_time : datetime.datetime | str | None
            YYYY-MM-DDTHH:mm:ssZ (ISO 8601/RFC 3339). The oldest UTC timestamp
            from which the Tweets will be provided. Timestamp is in second
            granularity and is inclusive (for example, 12:00:01 includes the
            first second of the minute). By default, a request will return
            Tweets from up to 30 days ago if you do not include this parameter.
        tweet_fields : list[str] | str | None
            :ref:`tweet_fields_parameter`
        until_id : int | str | None
            Returns results with a Tweet ID less than (that is, older than) the
            specified ID. Used with ``since_id``. The ID specified is exclusive
            and responses will not include it.
        user_fields : list[str] | str | None
            :ref:`user_fields_parameter`

        References
        ----------
        https://developer.twitter.com/en/docs/twitter-api/tweets/search/api-reference/get-tweets-search-all

        .. _Academic Research product track: https://developer.twitter.com/en/docs/projects/overview#product-track
        .. _Tweet cap: https://developer.twitter.com/en/docs/projects/overview#tweet-cap
        .. _pagination: https://developer.twitter.com/en/docs/twitter-api/tweets/search/integrate/paginate
        """
        params["query"] = query
        return self._make_request(
            "GET", "/2/tweets/search/all", params=params,
            endpoint_parameters=(
                "end_time", "expansions", "max_results", "media.fields",
                "next_token", "place.fields", "poll.fields", "query",
                "since_id", "sort_order", "start_time", "tweet.fields",
                "until_id", "user.fields"
            ), data_type=Tweet
        )

    def search_recent_tweets(
        self, query: str, *, user_auth: bool = False,
        **params: _ParamsMappingValueType
    ) -> JSON | requests.Response | Response:
        """search_recent_tweets( \
            query, *, end_time=None, expansions=None, max_results=None, \
            media_fields=None, next_token=None, place_fields=None, \
            poll_fields=None, since_id=None, sort_order=None, \
            start_time=None, tweet_fields=None, until_id=None, \
            user_fields=None, user_auth=False \
        )

        The recent search endpoint returns Tweets from the last seven days that
        match a search query.

        The Tweets returned by this endpoint count towards the Project-level
        `Tweet cap`_.

        .. versionchanged:: 4.6
            Added ``sort_order`` parameter

        Parameters
        ----------
        query
            One rule for matching Tweets. If you are using a
            `Standard Project`_ at the Basic `access level`_, you can use the
            basic set of `operators`_ and can make queries up to 512 characters
            long. If you are using an `Academic Research Project`_ at the Basic
            access level, you can use all available operators and can make
            queries up to 1,024 characters long.
        end_time : datetime.datetime | str | None
            YYYY-MM-DDTHH:mm:ssZ (ISO 8601/RFC 3339). The newest, most recent
            UTC timestamp to which the Tweets will be provided. Timestamp is in
            second granularity and is exclusive (for example, 12:00:01 excludes
            the first second of the minute). By default, a request will return
            Tweets from as recent as 30 seconds ago if you do not include this
            parameter.
        expansions : list[str] | str | None
            :ref:`expansions_parameter`
        max_results : int | None
            The maximum number of search results to be returned by a request. A
            number between 10 and 100. By default, a request response will
            return 10 results.
        media_fields : list[str] | str | None
            :ref:`media_fields_parameter`
        next_token : str | None
            This parameter is used to get the next 'page' of results. The value
            used with the parameter is pulled directly from the response
            provided by the API, and should not be modified.
        place_fields : list[str] | str | None
            :ref:`place_fields_parameter`
        poll_fields : list[str] | str | None
            :ref:`poll_fields_parameter`
        since_id : int | str | None
            Returns results with a Tweet ID greater than (that is, more recent
            than) the specified ID. The ID specified is exclusive and responses
            will not include it. If included with the same request as a
            ``start_time`` parameter, only ``since_id`` will be used.
        sort_order : str | None
            This parameter is used to specify the order in which you want the
            Tweets returned. By default, a request will return the most recent
            Tweets first (sorted by recency).
        start_time : datetime.datetime | str | None
            YYYY-MM-DDTHH:mm:ssZ (ISO 8601/RFC 3339). The oldest UTC timestamp
            (from most recent seven days) from which the Tweets will be
            provided. Timestamp is in second granularity and is inclusive (for
            example, 12:00:01 includes the first second of the minute). If
            included with the same request as a ``since_id`` parameter, only
            ``since_id`` will be used. By default, a request will return Tweets
            from up to seven days ago if you do not include this parameter.
        tweet_fields : list[str] | str | None
            :ref:`tweet_fields_parameter`
        until_id : int | str | None
            Returns results with a Tweet ID less than (that is, older than) the
            specified ID. The ID specified is exclusive and responses will not
            include it.
        user_fields : list[str] | str | None
            :ref:`user_fields_parameter`
        user_auth
            Whether or not to use OAuth 1.0a User Context to authenticate

        References
        ----------
        https://developer.twitter.com/en/docs/twitter-api/tweets/search/api-reference/get-tweets-search-recent

        .. _Tweet cap: https://developer.twitter.com/en/docs/projects/overview#tweet-cap
        .. _Standard Project: https://developer.twitter.com/en/docs/projects
        .. _access level: https://developer.twitter.com/en/products/twitter-api/early-access/guide.html#na_1
        .. _operators: https://developer.twitter.com/en/docs/twitter-api/tweets/search/integrate/build-a-query
        .. _Academic Research Project: https://developer.twitter.com/en/docs/projects
        """
        params["query"] = query
        return self._make_request(
            "GET", "/2/tweets/search/recent", params=params,
            endpoint_parameters=(
                "end_time", "expansions", "max_results", "media.fields",
                "next_token", "place.fields", "poll.fields", "query",
                "since_id", "sort_order", "start_time", "tweet.fields",
                "until_id", "user.fields"
            ), data_type=Tweet, user_auth=user_auth
        )

    # Timelines

    def get_users_mentions(
        self, id: int | str, *, user_auth: bool = False,
        **params: _ParamsMappingValueType
    ) -> JSON | requests.Response | Response:
        """get_users_mentions( \
            id, *, end_time=None, expansions=None, max_results=None, \
            media_fields=None, pagination_token=None, place_fields=None, \
            poll_fields=None, since_id=None, start_time=None, \
            tweet_fields=None, until_id=None, user_fields=None, \
            user_auth=False \
        )

        Returns Tweets mentioning a single user specified by the requested user
        ID. By default, the most recent ten Tweets are returned per request.
        Using pagination, up to the most recent 800 Tweets can be retrieved.

        The Tweets returned by this endpoint count towards the Project-level
        `Tweet cap`_.

        Parameters
        ----------
        id
            Unique identifier of the user for whom to return Tweets mentioning
            the user. User ID can be referenced using the `user/lookup`_
            endpoint. More information on Twitter IDs is `here`_.
        end_time : datetime.datetime | str | None
            YYYY-MM-DDTHH:mm:ssZ (ISO 8601/RFC 3339). The new UTC timestamp
            from which the Tweets will be provided. Timestamp is in second
            granularity and is inclusive (for example, 12:00:01 includes the
            first second of the minute).

            Please note that this parameter does not support a millisecond
            value.
        expansions : list[str] | str | None
            :ref:`expansions_parameter`
        max_results : int | None
            Specifies the number of Tweets to try and retrieve, up to a maximum
            of 100 per distinct request. By default, 10 results are returned if
            this parameter is not supplied. The minimum permitted value is 5.
            It is possible to receive less than the ``max_results`` per request
            throughout the pagination process.
        media_fields : list[str] | str | None
            :ref:`media_fields_parameter`
        pagination_token : str | None
            This parameter is used to move forwards or backwards through
            'pages' of results, based on the value of the ``next_token`` or
            ``previous_token`` in the response. The value used with the
            parameter is pulled directly from the response provided by the API,
            and should not be modified.
        place_fields : list[str] | str | None
            :ref:`place_fields_parameter`
        poll_fields : list[str] | str | None
            :ref:`poll_fields_parameter`
        since_id : int | str | None
            Returns results with a Tweet ID greater than (that is, more recent
            than) the specified 'since' Tweet ID. There are limits to the
            number of Tweets that can be accessed through the API. If the limit
            of Tweets has occurred since the ``since_id``, the ``since_id``
            will be forced to the oldest ID available. More information on
            Twitter IDs is `here`_.
        start_time : datetime.datetime | str | None
            YYYY-MM-DDTHH:mm:ssZ (ISO 8601/RFC 3339). The oldest UTC timestamp
            from which the Tweets will be provided. Timestamp is in second
            granularity and is inclusive (for example, 12:00:01 includes the
            first second of the minute).

            Please note that this parameter does not support a millisecond
            value.
        tweet_fields : list[str] | str | None
            :ref:`tweet_fields_parameter`
        until_id : int | str | None
            Returns results with a Tweet ID less less than (that is, older
            than) the specified 'until' Tweet ID. There are limits to the
            number of Tweets that can be accessed through the API. If the limit
            of Tweets has occurred since the ``until_id``, the ``until_id``
            will be forced to the most recent ID available. More information on
            Twitter IDs is `here`_.
        user_fields : list[str] | str | None
            :ref:`user_fields_parameter`
        user_auth
            Whether or not to use OAuth 1.0a User Context to authenticate

        References
        ----------
        https://developer.twitter.com/en/docs/twitter-api/tweets/timelines/api-reference/get-users-id-mentions

        .. _Tweet cap: https://developer.twitter.com/en/docs/projects/overview#tweet-cap
        .. _user/lookup: https://developer.twitter.com/en/docs/twitter-api/users/lookup/introduction
        .. _here: https://developer.twitter.com/en/docs/twitter-ids
        """
        return self._make_request(
            "GET", f"/2/users/{id}/mentions", params=params,
            endpoint_parameters=(
                "end_time", "expansions", "max_results", "media.fields",
                "pagination_token", "place.fields", "poll.fields", "since_id",
                "start_time", "tweet.fields", "until_id", "user.fields"
            ), data_type=Tweet, user_auth=user_auth
        )

    def get_users_tweets(
        self, id: int | str, *, user_auth: bool = False,
        **params: _ParamsMappingValueType
    ) -> JSON | requests.Response | Response:
        """get_users_tweets( \
            id, *, end_time=None, exclude=None, expansions=None, \
            max_results=None, media_fields=None, pagination_token=None, \
            place_fields=None, poll_fields=None, since_id=None, \
            start_time=None, tweet_fields=None, until_id=None, \
            user_fields=None, user_auth=False \
        )

        Returns Tweets composed by a single user, specified by the requested
        user ID. By default, the most recent ten Tweets are returned per
        request. Using pagination, the most recent 3,200 Tweets can be
        retrieved.

        The Tweets returned by this endpoint count towards the Project-level
        `Tweet cap`_.

        Parameters
        ----------
        id
            Unique identifier of the Twitter account (user ID) for whom to
            return results. User ID can be referenced using the `user/lookup`_
            endpoint. More information on Twitter IDs is `here`_.
        end_time : datetime.datetime | str | None
            YYYY-MM-DDTHH:mm:ssZ (ISO 8601/RFC 3339). The newest or most recent
            UTC timestamp from which the Tweets will be provided. Only the 3200
            most recent Tweets are available. Timestamp is in second
            granularity and is inclusive (for example, 12:00:01 includes the
            first second of the minute). Minimum allowable time is
            2010-11-06T00:00:01Z

            Please note that this parameter does not support a millisecond
            value.
        exclude : list[str] | str | None
            Comma-separated list of the types of Tweets to exclude from the
            response. When ``exclude=retweets`` is used, the maximum historical
            Tweets returned is still 3200. When the ``exclude=replies``
            parameter is used for any value, only the most recent 800 Tweets
            are available.
        expansions : list[str] | str | None
            :ref:`expansions_parameter`
        max_results : int | None
            Specifies the number of Tweets to try and retrieve, up to a maximum
            of 100 per distinct request. By default, 10 results are returned if
            this parameter is not supplied. The minimum permitted value is 5.
            It is possible to receive less than the ``max_results`` per request
            throughout the pagination process.
        media_fields : list[str] | str | None
            :ref:`media_fields_parameter`
        pagination_token : str | None
            This parameter is used to move forwards or backwards through
            'pages' of results, based on the value of the ``next_token`` or
            ``previous_token`` in the response. The value used with the
            parameter is pulled directly from the response provided by the API,
            and should not be modified.
        place_fields : list[str] | str | None
            :ref:`place_fields_parameter`
        poll_fields : list[str] | str | None
            :ref:`poll_fields_parameter`
        since_id : int | str | None
            Returns results with a Tweet ID greater than (that is, more recent
            than) the specified 'since' Tweet ID. Only the 3200 most recent
            Tweets are available. The result will exclude the ``since_id``. If
            the limit of Tweets has occurred since the ``since_id``, the
            ``since_id`` will be forced to the oldest ID available.
        start_time : datetime.datetime | str | None
            YYYY-MM-DDTHH:mm:ssZ (ISO 8601/RFC 3339). The oldest or earliest
            UTC timestamp from which the Tweets will be provided. Only the 3200
            most recent Tweets are available. Timestamp is in second
            granularity and is inclusive (for example, 12:00:01 includes the
            first second of the minute). Minimum allowable time is
            2010-11-06T00:00:00Z

            Please note that this parameter does not support a millisecond
            value.
        tweet_fields : list[str] | str | None
            :ref:`tweet_fields_parameter`
        until_id : int | str | None
            Returns results with a Tweet ID less less than (that is, older
            than) the specified 'until' Tweet ID. Only the 3200 most recent
            Tweets are available. The result will exclude the ``until_id``. If
            the limit of Tweets has occurred since the ``until_id``, the
            ``until_id`` will be forced to the most recent ID available.
        user_fields : list[str] | str | None
            :ref:`user_fields_parameter`
        user_auth
            Whether or not to use OAuth 1.0a User Context to authenticate

        References
        ----------
        https://developer.twitter.com/en/docs/twitter-api/tweets/timelines/api-reference/get-users-id-tweets

        .. _Tweet cap: https://developer.twitter.com/en/docs/projects/overview#tweet-cap
        .. _user/lookup: https://developer.twitter.com/en/docs/twitter-api/users/lookup/introduction
        .. _here: https://developer.twitter.com/en/docs/twitter-ids
        """
        return self._make_request(
            "GET", f"/2/users/{id}/tweets", params=params,
            endpoint_parameters=(
                "end_time", "exclude", "expansions", "max_results",
                "media.fields", "pagination_token", "place.fields",
                "poll.fields", "since_id", "start_time", "tweet.fields",
                "until_id", "user.fields"
            ), data_type=Tweet, user_auth=user_auth
        )

    # Tweet counts

    def get_all_tweets_count(
        self, query: str, **params: _ParamsMappingValueType
    ) -> JSON | requests.Response | Response:
        """get_all_tweets_count( \
            query, *, end_time=None, granularity=None, next_token=None, \
            since_id=None, start_time=None, until_id=None \
        )

        This endpoint is only available to those users who have been approved
        for the `Academic Research product track`_.

        The full-archive search endpoint returns the complete history of public
        Tweets matching a search query; since the first Tweet was created March
        26, 2006.

        Parameters
        ----------
        query
            One query for matching Tweets. Up to 1024 characters.
        end_time : datetime.datetime | str | None
            YYYY-MM-DDTHH:mm:ssZ (ISO 8601/RFC 3339). Used with ``start_time``.
            The newest, most recent UTC timestamp to which the Tweets will be
            provided. Timestamp is in second granularity and is exclusive (for
            example, 12:00:01 excludes the first second of the minute). If used
            without ``start_time``, Tweets from 30 days before ``end_time``
            will be returned by default. If not specified, ``end_time`` will
            default to [now - 30 seconds].
        granularity : str | None
            This is the granularity that you want the timeseries count data to
            be grouped by. You can request ``minute``, ``hour``, or ``day``
            granularity. The default granularity, if not specified is ``hour``.
        next_token : str | None
            This parameter is used to get the next 'page' of results. The value
            used with the parameter is pulled directly from the response
            provided by the API, and should not be modified. You can learn more
            by visiting our page on `pagination`_.
        since_id : int | str | None
            Returns results with a Tweet ID greater than (for example, more
            recent than) the specified ID. The ID specified is exclusive and
            responses will not include it. If included with the same request as
            a ``start_time`` parameter, only ``since_id`` will be used.
        start_time : datetime.datetime | str | None
            YYYY-MM-DDTHH:mm:ssZ (ISO 8601/RFC 3339). The oldest UTC timestamp
            from which the Tweets will be provided. Timestamp is in second
            granularity and is inclusive (for example, 12:00:01 includes the
            first second of the minute). By default, a request will return
            Tweets from up to 30 days ago if you do not include this parameter.
        until_id : int | str | None
            Returns results with a Tweet ID less than (that is, older than) the
            specified ID. Used with ``since_id``. The ID specified is exclusive
            and responses will not include it.

        References
        ----------
        https://developer.twitter.com/en/docs/twitter-api/tweets/counts/api-reference/get-tweets-counts-all

        .. _Academic Research product track: https://developer.twitter.com/en/docs/projects/overview#product-track
        .. _pagination: https://developer.twitter.com/en/docs/twitter-api/tweets/search/integrate/paginate
        """
        params["query"] = query
        return self._make_request(
            "GET", "/2/tweets/counts/all", params=params,
            endpoint_parameters=(
                "end_time", "granularity", "next_token", "query", "since_id",
                "start_time", "until_id"
            )
        )

    def get_recent_tweets_count(
        self, query: str, **params: _ParamsMappingValueType
    ) -> JSON | requests.Response | Response:
        """get_recent_tweets_count( \
            query, *, end_time=None, granularity=None, since_id=None, \
            start_time=None, until_id=None \
        )

        The recent Tweet counts endpoint returns count of Tweets from the last
        seven days that match a search query.

        Parameters
        ----------
        query
            One rule for matching Tweets. If you are using a
            `Standard Project`_ at the Basic `access level`_, you can use the
            basic set of `operators`_ and can make queries up to 512 characters
            long. If you are using an `Academic Research Project`_ at the Basic
            access level, you can use all available operators and can make
            queries up to 1,024 characters long.
        end_time : datetime.datetime | str | None
            YYYY-MM-DDTHH:mm:ssZ (ISO 8601/RFC 3339). The newest, most recent
            UTC timestamp to which the Tweets will be provided. Timestamp is in
            second granularity and is exclusive (for example, 12:00:01 excludes
            the first second of the minute). By default, a request will return
            Tweets from as recent as 30 seconds ago if you do not include this
            parameter.
        granularity : str | None
            This is the granularity that you want the timeseries count data to
            be grouped by. You can request ``minute``, ``hour``, or ``day``
            granularity. The default granularity, if not specified is ``hour``.
        since_id : int | str | None
            Returns results with a Tweet ID greater than (that is, more recent
            than) the specified ID. The ID specified is exclusive and responses
            will not include it. If included with the same request as a
            ``start_time`` parameter, only ``since_id`` will be used.
        start_time : datetime.datetime | str | None
            YYYY-MM-DDTHH:mm:ssZ (ISO 8601/RFC 3339). The oldest UTC timestamp
            (from most recent seven days) from which the Tweets will be
            provided. Timestamp is in second granularity and is inclusive (for
            example, 12:00:01 includes the first second of the minute). If
            included with the same request as a ``since_id`` parameter, only
            ``since_id`` will be used. By default, a request will return Tweets
            from up to seven days ago if you do not include this parameter.
        until_id : int | str | None
            Returns results with a Tweet ID less than (that is, older than) the
            specified ID. The ID specified is exclusive and responses will not
            include it.

        References
        ----------
        https://developer.twitter.com/en/docs/twitter-api/tweets/counts/api-reference/get-tweets-counts-recent

        .. _Standard Project: https://developer.twitter.com/en/docs/projects
        .. _access level: https://developer.twitter.com/en/products/twitter-api/early-access/guide.html#na_1
        .. _operators: https://developer.twitter.com/en/docs/twitter-api/tweets/search/integrate/build-a-query
        .. _Academic Research Project: https://developer.twitter.com/en/docs/projects
        """
        params["query"] = query
        return self._make_request(
            "GET", "/2/tweets/counts/recent", params=params,
            endpoint_parameters=(
                "end_time", "granularity", "query", "since_id", "start_time",
                "until_id"
            )
        )

    # Tweet lookup

    def get_tweet(
        self, id: int | str, *, user_auth: bool = False,
        **params: _ParamsMappingValueType
    ) -> JSON | requests.Response | Response:
        """get_tweet( \
            id, *, expansions=None, media_fields=None, place_fields=None, \
            poll_fields=None, tweet_fields=None, user_fields=None, \
            user_auth=False \
        )

        Returns a variety of information about a single Tweet specified by
        the requested ID.

        Parameters
        ----------
        id
            Unique identifier of the Tweet to request
        expansions : list[str] | str | None
            :ref:`expansions_parameter`
        media_fields : list[str] | str | None
            :ref:`media_fields_parameter`
        place_fields : list[str] | str | None
            :ref:`place_fields_parameter`
        poll_fields : list[str] | str | None
            :ref:`poll_fields_parameter`
        tweet_fields : list[str] | str | None
            :ref:`tweet_fields_parameter`
        user_fields : list[str] | str | None
            :ref:`user_fields_parameter`
        user_auth
            Whether or not to use OAuth 1.0a User Context to authenticate

        References
        ----------
        https://developer.twitter.com/en/docs/twitter-api/tweets/lookup/api-reference/get-tweets-id
        """
        return self._make_request(
            "GET", f"/2/tweets/{id}", params=params,
            endpoint_parameters=(
                "expansions", "media.fields", "place.fields", "poll.fields",
                "tweet.fields", "user.fields"
            ), data_type=Tweet, user_auth=user_auth
        )

    def get_tweets(
        self, ids: list[int | str] | str, *, user_auth: bool = False,
        **params: _ParamsMappingValueType
    ) -> JSON | requests.Response | Response:
        """get_tweets( \
            ids, *, expansions=None, media_fields=None, place_fields=None, \
            poll_fields=None, tweet_fields=None, user_fields=None, \
            user_auth=False \
        )

        Returns a variety of information about the Tweet specified by the
        requested ID or list of IDs.

        Parameters
        ----------
        ids
            A comma separated list of Tweet IDs. Up to 100 are allowed in a
            single request. Make sure to not include a space between commas and
            fields.
        expansions : list[str] | str | None
            :ref:`expansions_parameter`
        media_fields : list[str] | str | None
            :ref:`media_fields_parameter`
        place_fields : list[str] | str | None
            :ref:`place_fields_parameter`
        poll_fields : list[str] | str | None
            :ref:`poll_fields_parameter`
        tweet_fields : list[str] | str | None
            :ref:`tweet_fields_parameter`
        user_fields : list[str] | str | None
            :ref:`user_fields_parameter`
        user_auth
            Whether or not to use OAuth 1.0a User Context to authenticate

        References
        ----------
        https://developer.twitter.com/en/docs/twitter-api/tweets/lookup/api-reference/get-tweets
        """
        params["ids"] = ids
        return self._make_request(
            "GET", "/2/tweets", params=params,
            endpoint_parameters=(
                "ids", "expansions", "media.fields", "place.fields",
                "poll.fields", "tweet.fields", "user.fields"
            ), data_type=Tweet, user_auth=user_auth
        )

    # Blocks

    def unblock(
        self, target_user_id: int | str, *, user_auth: bool = True
    ) -> JSON | requests.Response | Response:
        """Unblock another user.

        The request succeeds with no action when the user sends a request to a
        user they're not blocking or have already unblocked.

        .. note::

            When using OAuth 2.0 Authorization Code Flow with PKCE with
            ``user_auth=False``, a request is made beforehand to Twitter's API
            to determine the authenticating user's ID. This is cached and only
            done once per :class:`Client` instance for each access token used.

        .. versionchanged:: 4.5
            Added ``user_auth`` parameter

        .. versionchanged:: 4.8
            Added support for using OAuth 2.0 Authorization Code Flow with PKCE

        .. versionchanged:: 4.8
            Changed to raise :class:`TypeError` when the access token isn't set

        Parameters
        ----------
        target_user_id
            The user ID of the user that you would like to unblock.
        user_auth
            Whether or not to use OAuth 1.0a User Context to authenticate

        Raises
        ------
        TypeError
            If the access token isn't set

        References
        ----------
        https://developer.twitter.com/en/docs/twitter-api/users/blocks/api-reference/delete-users-user_id-blocking
        """
        source_user_id = self._get_authenticating_user_id(user_auth=user_auth)
        route = f"/2/users/{source_user_id}/blocking/{target_user_id}"

        return self._make_request(
            "DELETE", route, user_auth=user_auth
        )

    def get_blocked(
        self, *, user_auth: bool = True, **params: _ParamsMappingValueType
    ) -> JSON | requests.Response | Response:
        """get_blocked( \
            *, expansions=None, max_results=None, pagination_token=None, \
            tweet_fields=None, user_fields=None, user_auth=True \
        )

        Returns a list of users who are blocked by the authenticating user.

        .. note::

            When using OAuth 2.0 Authorization Code Flow with PKCE with
            ``user_auth=False``, a request is made beforehand to Twitter's API
            to determine the authenticating user's ID. This is cached and only
            done once per :class:`Client` instance for each access token used.

        .. versionchanged:: 4.5
            Added ``user_auth`` parameter

        .. versionchanged:: 4.8
            Added support for using OAuth 2.0 Authorization Code Flow with PKCE

        .. versionchanged:: 4.8
            Changed to raise :class:`TypeError` when the access token isn't set

        Parameters
        ----------
        expansions : list[str] | str | None
            :ref:`expansions_parameter`
        max_results : int | None
            The maximum number of results to be returned per page. This can be
            a number between 1 and 1000. By default, each page will return 100
            results.
        pagination_token : str | None
            Used to request the next page of results if all results weren't
            returned with the latest request, or to go back to the previous
            page of results.
        tweet_fields : list[str] | str | None
            :ref:`tweet_fields_parameter`
        user_fields : list[str] | str | None
            :ref:`user_fields_parameter`
        user_auth
            Whether or not to use OAuth 1.0a User Context to authenticate

        Raises
        ------
        TypeError
            If the access token isn't set

        References
        ----------
        https://developer.twitter.com/en/docs/twitter-api/users/blocks/api-reference/get-users-blocking
        """
        id = self._get_authenticating_user_id(user_auth=user_auth)
        route = f"/2/users/{id}/blocking"

        return self._make_request(
            "GET", route, params=params,
            endpoint_parameters=(
                "expansions", "max_results", "pagination_token",
                "tweet.fields", "user.fields"
            ), data_type=User, user_auth=user_auth
        )

    def block(
        self, target_user_id: int | str, *, user_auth: bool = True
    ) -> JSON | requests.Response | Response:
        """Block another user.

        .. note::

            When using OAuth 2.0 Authorization Code Flow with PKCE with
            ``user_auth=False``, a request is made beforehand to Twitter's API
            to determine the authenticating user's ID. This is cached and only
            done once per :class:`Client` instance for each access token used.

        .. versionchanged:: 4.5
            Added ``user_auth`` parameter

        .. versionchanged:: 4.8
            Added support for using OAuth 2.0 Authorization Code Flow with PKCE

        .. versionchanged:: 4.8
            Changed to raise :class:`TypeError` when the access token isn't set

        Parameters
        ----------
        target_user_id
            The user ID of the user that you would like to block.
        user_auth
            Whether or not to use OAuth 1.0a User Context to authenticate

        Raises
        ------
        TypeError
            If the access token isn't set

        References
        ----------
        https://developer.twitter.com/en/docs/twitter-api/users/blocks/api-reference/post-users-user_id-blocking
        """
        id = self._get_authenticating_user_id(user_auth=user_auth)
        route = f"/2/users/{id}/blocking"

        return self._make_request(
            "POST", route, json={"target_user_id": str(target_user_id)},
            user_auth=user_auth
        )

    # Follows

    def unfollow_user(
        self, target_user_id: int | str, *, user_auth: bool = True
    ) -> JSON | requests.Response | Response:
        """Allows a user ID to unfollow another user.

        The request succeeds with no action when the authenticated user sends a
        request to a user they're not following or have already unfollowed.

        .. note::

            When using OAuth 2.0 Authorization Code Flow with PKCE with
            ``user_auth=False``, a request is made beforehand to Twitter's API
            to determine the authenticating user's ID. This is cached and only
            done once per :class:`Client` instance for each access token used.

        .. versionchanged:: 4.2
            Renamed from :meth:`Client.unfollow`

        .. versionchanged:: 4.5
            Added ``user_auth`` parameter

        .. versionchanged:: 4.8
            Added support for using OAuth 2.0 Authorization Code Flow with PKCE

        .. versionchanged:: 4.8
            Changed to raise :class:`TypeError` when the access token isn't set

        Parameters
        ----------
        target_user_id
            The user ID of the user that you would like to unfollow.
        user_auth
            Whether or not to use OAuth 1.0a User Context to authenticate

        Raises
        ------
        TypeError
            If the access token isn't set

        References
        ----------
        https://developer.twitter.com/en/docs/twitter-api/users/follows/api-reference/delete-users-source_id-following
        """
        source_user_id = self._get_authenticating_user_id(user_auth=user_auth)
        route = f"/2/users/{source_user_id}/following/{target_user_id}"

        return self._make_request(
            "DELETE", route, user_auth=user_auth
        )

    def unfollow(
        self, target_user_id: int | str, *, user_auth: bool = True
    ) -> JSON | requests.Response | Response:
        """Alias for :meth:`Client.unfollow_user`

        .. deprecated:: 4.2
            Use :meth:`Client.unfollow_user` instead.
        """
        warnings.warn(
            "Client.unfollow is deprecated; use Client.unfollow_user instead.",
            DeprecationWarning
        )
        return self.unfollow_user(target_user_id, user_auth=user_auth)

    def get_users_followers(
        self, id: int | str, *, user_auth: bool = False,
        **params: _ParamsMappingValueType
    ) -> JSON | requests.Response | Response:
        """get_users_followers( \
            id, *, expansions=None, max_results=None, pagination_token=None, \
            tweet_fields=None, user_fields=None, user_auth=False \
        )

        Returns a list of users who are followers of the specified user ID.

        Parameters
        ----------
        id
            The user ID whose followers you would like to retrieve.
        expansions : list[str] | str | None
            :ref:`expansions_parameter`
        max_results : int | None
            The maximum number of results to be returned per page. This can be
            a number between 1 and the 1000. By default, each page will return
            100 results.
        pagination_token : str | None
            Used to request the next page of results if all results weren't
            returned with the latest request, or to go back to the previous
            page of results. To return the next page, pass the ``next_token``
            returned in your previous response. To go back one page, pass the
            ``previous_token`` returned in your previous response.
        tweet_fields : list[str] | str | None
            :ref:`tweet_fields_parameter`
        user_fields : list[str] | str | None
            :ref:`user_fields_parameter`
        user_auth
            Whether or not to use OAuth 1.0a User Context to authenticate

        References
        ----------
        https://developer.twitter.com/en/docs/twitter-api/users/follows/api-reference/get-users-id-followers
        """
        return self._make_request(
            "GET", f"/2/users/{id}/followers", params=params,
            endpoint_parameters=(
                "expansions", "max_results", "pagination_token",
                "tweet.fields", "user.fields"
            ),
            data_type=User, user_auth=user_auth
        )

    def get_users_following(
        self, id: int | str, *, user_auth: bool = False,
        **params: _ParamsMappingValueType
    ) -> JSON | requests.Response | Response:
        """get_users_following( \
            id, *, expansions=None, max_results=None, pagination_token=None, \
            tweet_fields=None, user_fields=None, user_auth=False \
        )

        Returns a list of users the specified user ID is following.

        Parameters
        ----------
        id
            The user ID whose following you would like to retrieve.
        expansions : list[str] | str | None
            :ref:`expansions_parameter`
        max_results : int | None
            The maximum number of results to be returned per page. This can be
            a number between 1 and the 1000. By default, each page will return
            100 results.
        pagination_token : str | None
            Used to request the next page of results if all results weren't
            returned with the latest request, or to go back to the previous
            page of results. To return the next page, pass the ``next_token``
            returned in your previous response. To go back one page, pass the
            ``previous_token`` returned in your previous response.
        tweet_fields : list[str] | str | None
            :ref:`tweet_fields_parameter`
        user_fields : list[str] | str | None
            :ref:`user_fields_parameter`
        user_auth
            Whether or not to use OAuth 1.0a User Context to authenticate

        References
        ----------
        https://developer.twitter.com/en/docs/twitter-api/users/follows/api-reference/get-users-id-following
        """
        return self._make_request(
            "GET", f"/2/users/{id}/following", params=params,
            endpoint_parameters=(
                "expansions", "max_results", "pagination_token",
                "tweet.fields", "user.fields"
            ), data_type=User, user_auth=user_auth
        )

    def follow_user(
        self, target_user_id: int | str, *, user_auth: bool = True
    ) -> JSON | requests.Response | Response:
        """Allows a user ID to follow another user.

        If the target user does not have public Tweets, this endpoint will send
        a follow request.

        The request succeeds with no action when the authenticated user sends a
        request to a user they're already following, or if they're sending a
        follower request to a user that does not have public Tweets.

        .. note::

            When using OAuth 2.0 Authorization Code Flow with PKCE with
            ``user_auth=False``, a request is made beforehand to Twitter's API
            to determine the authenticating user's ID. This is cached and only
            done once per :class:`Client` instance for each access token used.

        .. versionchanged:: 4.2
            Renamed from :meth:`Client.follow`

        .. versionchanged:: 4.5
            Added ``user_auth`` parameter

        .. versionchanged:: 4.8
            Added support for using OAuth 2.0 Authorization Code Flow with PKCE

        .. versionchanged:: 4.8
            Changed to raise :class:`TypeError` when the access token isn't set

        Parameters
        ----------
        target_user_id
            The user ID of the user that you would like to follow.
        user_auth
            Whether or not to use OAuth 1.0a User Context to authenticate

        Raises
        ------
        TypeError
            If the access token isn't set

        References
        ----------
        https://developer.twitter.com/en/docs/twitter-api/users/follows/api-reference/post-users-source_user_id-following
        """
        source_user_id = self._get_authenticating_user_id(user_auth=user_auth)
        route = f"/2/users/{source_user_id}/following"

        return self._make_request(
            "POST", route, json={"target_user_id": str(target_user_id)},
            user_auth=user_auth
        )

    def follow(
        self, target_user_id: int | str, *, user_auth: bool = True
    ) -> JSON | requests.Response | Response:
        """Alias for :meth:`Client.follow_user`

        .. deprecated:: 4.2
            Use :meth:`Client.follow_user` instead.
        """
        warnings.warn(
            "Client.follow is deprecated; use Client.follow_user instead.",
            DeprecationWarning
        )
        return self.follow_user(target_user_id, user_auth=user_auth)

    # Mutes

    def unmute(
        self, target_user_id: int | str, *, user_auth: bool = True
    ) -> JSON | requests.Response | Response:
        """Allows an authenticated user ID to unmute the target user.

        The request succeeds with no action when the user sends a request to a
        user they're not muting or have already unmuted.

        .. note::

            When using OAuth 2.0 Authorization Code Flow with PKCE with
            ``user_auth=False``, a request is made beforehand to Twitter's API
            to determine the authenticating user's ID. This is cached and only
            done once per :class:`Client` instance for each access token used.

        .. versionchanged:: 4.5
            Added ``user_auth`` parameter

        .. versionchanged:: 4.8
            Added support for using OAuth 2.0 Authorization Code Flow with PKCE

        .. versionchanged:: 4.8
            Changed to raise :class:`TypeError` when the access token isn't set

        Parameters
        ----------
        target_user_id
            The user ID of the user that you would like to unmute.
        user_auth
            Whether or not to use OAuth 1.0a User Context to authenticate

        Raises
        ------
        TypeError
            If the access token isn't set

        References
        ----------
        https://developer.twitter.com/en/docs/twitter-api/users/mutes/api-reference/delete-users-user_id-muting
        """
        source_user_id = self._get_authenticating_user_id(user_auth=user_auth)
        route = f"/2/users/{source_user_id}/muting/{target_user_id}"

        return self._make_request(
            "DELETE", route, user_auth=user_auth
        )

    def get_muted(
        self, *, user_auth: bool = True, **params: _ParamsMappingValueType
    ) -> JSON | requests.Response | Response:
        """get_muted( \
            *, expansions=None, max_results=None, pagination_token=None, \
            tweet_fields=None, user_fields=None, user_auth=True \
        )

        Returns a list of users who are muted by the authenticating user.

        .. note::

            When using OAuth 2.0 Authorization Code Flow with PKCE with
            ``user_auth=False``, a request is made beforehand to Twitter's API
            to determine the authenticating user's ID. This is cached and only
            done once per :class:`Client` instance for each access token used.

        .. versionadded:: 4.1

        .. versionchanged:: 4.5
            Added ``user_auth`` parameter

        .. versionchanged:: 4.8
            Added support for using OAuth 2.0 Authorization Code Flow with PKCE

        .. versionchanged:: 4.8
            Changed to raise :class:`TypeError` when the access token isn't set

        Parameters
        ----------
        expansions : list[str] | str | None
            :ref:`expansions_parameter`
        max_results : int | None
            The maximum number of results to be returned per page. This can be
            a number between 1 and 1000. By default, each page will return 100
            results.
        pagination_token : str | None
            Used to request the next page of results if all results weren't
            returned with the latest request, or to go back to the previous
            page of results.
        tweet_fields : list[str] | str | None
            :ref:`tweet_fields_parameter`
        user_fields : list[str] | str | None
            :ref:`user_fields_parameter`
        user_auth
            Whether or not to use OAuth 1.0a User Context to authenticate

        Raises
        ------
        TypeError
            If the access token isn't set

        References
        ----------
        https://developer.twitter.com/en/docs/twitter-api/users/mutes/api-reference/get-users-muting
        """
        id = self._get_authenticating_user_id(user_auth=user_auth)
        route = f"/2/users/{id}/muting"

        return self._make_request(
            "GET", route, params=params,
            endpoint_parameters=(
                "expansions", "max_results", "pagination_token",
                "tweet.fields", "user.fields"
            ), data_type=User, user_auth=user_auth
        )

    def mute(
        self, target_user_id: int | str, *, user_auth: bool = True
    ) -> JSON | requests.Response | Response:
        """Allows an authenticated user ID to mute the target user.

        .. note::

            When using OAuth 2.0 Authorization Code Flow with PKCE with
            ``user_auth=False``, a request is made beforehand to Twitter's API
            to determine the authenticating user's ID. This is cached and only
            done once per :class:`Client` instance for each access token used.

        .. versionchanged:: 4.5
            Added ``user_auth`` parameter

        .. versionchanged:: 4.8
            Added support for using OAuth 2.0 Authorization Code Flow with PKCE

        .. versionchanged:: 4.8
            Changed to raise :class:`TypeError` when the access token isn't set

        Parameters
        ----------
        target_user_id
            The user ID of the user that you would like to mute.
        user_auth
            Whether or not to use OAuth 1.0a User Context to authenticate

        Raises
        ------
        TypeError
            If the access token isn't set

        References
        ----------
        https://developer.twitter.com/en/docs/twitter-api/users/mutes/api-reference/post-users-user_id-muting
        """
        id = self._get_authenticating_user_id(user_auth=user_auth)
        route = f"/2/users/{id}/muting"

        return self._make_request(
            "POST", route, json={"target_user_id": str(target_user_id)},
            user_auth=user_auth
        )

    # User lookup

    def get_user(
        self, *, id: int | str | None = None, username: str | None = None,
        user_auth: bool = False, **params: _ParamsMappingValueType
    ) -> JSON | requests.Response | Response:
        """get_user(*, id=None, username=None, expansions=None, \
                    tweet_fields=None, user_fields=None, user_auth=False)

        Returns a variety of information about a single user specified by the
        requested ID or username.

        Parameters
        ----------
        id : int | str | None
            The ID of the user to lookup.
        username : str | None
            The Twitter username (handle) of the user.
        expansions : list[str] | str | None
            :ref:`expansions_parameter`
        tweet_fields : list[str] | str | None
            :ref:`tweet_fields_parameter`
        user_fields : list[str] | str | None
            :ref:`user_fields_parameter`
        user_auth
            Whether or not to use OAuth 1.0a User Context to authenticate

        Raises
        ------
        TypeError
            If ID and username are not passed or both are passed

        References
        ----------
        https://developer.twitter.com/en/docs/twitter-api/users/lookup/api-reference/get-users-id
        https://developer.twitter.com/en/docs/twitter-api/users/lookup/api-reference/get-users-by-username-username
        """
        if id is not None and username is not None:
            raise TypeError("Expected ID or username, not both")

        route = "/2/users"

        if id is not None:
            route += f"/{id}"
        elif username is not None:
            route += f"/by/username/{username}"
        else:
            raise TypeError("ID or username is required")

        return self._make_request(
            "GET", route, params=params,
            endpoint_parameters=("expansions", "tweet.fields", "user.fields"),
            data_type=User, user_auth=user_auth
        )

    def get_users(
        self, *, ids: list[int | str] | str | None = None,
        usernames: list[str] | str | None = None, user_auth: bool = False,
        **params: _ParamsMappingValueType
    ) -> JSON | requests.Response | Response:
        """get_users(*, ids=None, usernames=None, expansions=None, \
                     tweet_fields=None, user_fields=None, user_auth=False)

        Returns a variety of information about one or more users specified by
        the requested IDs or usernames.

        Parameters
        ----------
        ids : list[int | str] | str | None
            A comma separated list of user IDs. Up to 100 are allowed in a
            single request. Make sure to not include a space between commas and
            fields.
        usernames : list[str] | str | None
            A comma separated list of Twitter usernames (handles). Up to 100
            are allowed in a single request. Make sure to not include a space
            between commas and fields.
        expansions : list[str] | str | None
            :ref:`expansions_parameter`
        tweet_fields : list[str] | str | None
            :ref:`tweet_fields_parameter`
        user_fields : list[str] | str | None
            :ref:`user_fields_parameter`
        user_auth
            Whether or not to use OAuth 1.0a User Context to authenticate

        Raises
        ------
        TypeError
            If IDs and usernames are not passed or both are passed

        References
        ----------
        https://developer.twitter.com/en/docs/twitter-api/users/lookup/api-reference/get-users
        https://developer.twitter.com/en/docs/twitter-api/users/lookup/api-reference/get-users-by
        """
        if ids is not None and usernames is not None:
            raise TypeError("Expected IDs or usernames, not both")

        route = "/2/users"

        if ids is not None:
            params["ids"] = ids
        elif usernames is not None:
            route += "/by"
            params["usernames"] = usernames
        else:
            raise TypeError("IDs or usernames are required")

        return self._make_request(
            "GET", route, params=params,
            endpoint_parameters=(
                "ids", "usernames", "expansions", "tweet.fields", "user.fields"
            ), data_type=User, user_auth=user_auth
        )

    def get_me(
        self, *, user_auth: bool = True, **params: _ParamsMappingValueType
    ) -> JSON | requests.Response | Response:
        """get_me(*, expansions=None, tweet_fields=None, user_fields=None, \
                  user_auth=True)

        Returns information about an authorized user.

        .. versionadded:: 4.5

        Parameters
        ----------
        expansions : list[str] | str | None
            :ref:`expansions_parameter`
        tweet_fields : list[str] | str | None
            :ref:`tweet_fields_parameter`
        user_fields : list[str] | str | None
            :ref:`user_fields_parameter`
        user_auth
            Whether or not to use OAuth 1.0a User Context to authenticate

        References
        ----------
        https://developer.twitter.com/en/docs/twitter-api/users/lookup/api-reference/get-users-me
        """
        return self._make_request(
            "GET", f"/2/users/me", params=params,
            endpoint_parameters=("expansions", "tweet.fields", "user.fields"),
            data_type=User, user_auth=user_auth
        )

    # Search Spaces

    def search_spaces(
        self, query: str, **params: _ParamsMappingValueType
    ) -> JSON | requests.Response | Response:
        """search_spaces(query, *, expansions=None, max_results=None, \
                         space_fields=None, state=None, user_fields=None)

        Return live or scheduled Spaces matching your specified search terms

        .. versionadded:: 4.1

        .. versionchanged:: 4.2
            ``state`` is now an optional parameter.

        Parameters
        ----------
        query
            Your search term. This can be any text (including mentions and
            Hashtags) present in the title of the Space.
        expansions : list[str] | str | None
            :ref:`expansions_parameter`
        max_results : int | None
            The maximum number of results to return in this request. Specify a
            value between 1 and 100.
        space_fields : list[str] | str | None
            :ref:`space_fields_parameter`
        state : str | None
            Determines the type of results to return. This endpoint returns all
            Spaces by default. Use ``live`` to only return live Spaces or
            ``scheduled`` to only return upcoming Spaces.
        user_fields : list[str] | str | None
            :ref:`user_fields_parameter`

        References
        ----------
        https://developer.twitter.com/en/docs/twitter-api/spaces/search/api-reference/get-spaces-search
        """
        params["query"] = query
        return self._make_request(
            "GET", "/2/spaces/search", params=params,
            endpoint_parameters=(
                "query", "expansions", "max_results", "space.fields", "state",
                "user.fields"
            ), data_type=Space
        )

    # Spaces lookup

    def get_spaces(
        self, *, ids: list[str] | str | None = None,
        user_ids: list[int | str] | str | None = None,
        **params: _ParamsMappingValueType
    ) -> JSON | requests.Response | Response:
        """get_spaces(*, ids=None, user_ids=None, expansions=None, \
                      space_fields=None, user_fields=None)

        Returns details about multiple live or scheduled Spaces (created by the
        specified user IDs if specified). Up to 100 comma-separated Space or
        user IDs can be looked up using this endpoint.

        .. versionadded:: 4.1

        Parameters
        ----------
        ids : list[str] | str | None
            A comma separated list of Spaces (up to 100).
        user_ids : list[int | str] | str | None
            A comma separated list of user IDs (up to 100).
        expansions : list[str] | str | None
            :ref:`expansions_parameter`
        space_fields : list[str] | str | None
            :ref:`space_fields_parameter`
        user_fields : list[str] | str | None
            :ref:`user_fields_parameter`

        Raises
        ------
        TypeError
            If IDs and user IDs are not passed or both are passed

        References
        ----------
        https://developer.twitter.com/en/docs/twitter-api/spaces/lookup/api-reference/get-spaces
        https://developer.twitter.com/en/docs/twitter-api/spaces/lookup/api-reference/get-spaces-by-creator-ids
        """
        if ids is not None and user_ids is not None:
            raise TypeError("Expected IDs or user IDs, not both")

        route = "/2/spaces"

        if ids is not None:
            params["ids"] = ids
        elif user_ids is not None:
            route += "/by/creator_ids"
            params["user_ids"] = user_ids
        else:
            raise TypeError("IDs or user IDs are required")

        return self._make_request(
            "GET", route, params=params,
            endpoint_parameters=(
                "ids", "user_ids", "expansions", "space.fields", "user.fields"
            ), data_type=Space
        )

    def get_space(
        self, id: list[str] | str, **params: _ParamsMappingValueType
    ) -> JSON | requests.Response | Response:
        """get_space(id, *, expansions=None, space_fields=None, \
                     user_fields=None)

        Returns a variety of information about a single Space specified by the
        requested ID.

        .. versionadded:: 4.1

        Parameters
        ----------
        id
            Unique identifier of the Space to request.
        expansions : list[str] | str | None
            :ref:`expansions_parameter`
        space_fields : list[str] | str | None
            :ref:`space_fields_parameter`
        user_fields : list[str] | str | None
            :ref:`user_fields_parameter`

        References
        ----------
        https://developer.twitter.com/en/docs/twitter-api/spaces/lookup/api-reference/get-spaces-id
        """
        return self._make_request(
            "GET", f"/2/spaces/{id}", params=params,
            endpoint_parameters=(
                "expansions", "space.fields", "user.fields"
            ), data_type=Space
        )

    def get_space_buyers(
        self, id: str, **params: _ParamsMappingValueType
    ) -> JSON | requests.Response | Response:
        """get_space_buyers( \
            id, *, expansions=None, media_fields=None, place_fields=None, \
            poll_fields=None, tweet_fields=None, user_fields=None \
        )

        Returns a list of user who purchased a ticket to the requested Space.
        You must authenticate the request using the Access Token of the creator
        of the requested Space.

        .. versionadded:: 4.4

        Parameters
        ----------
        id
            Unique identifier of the Space for which you want to request
            Tweets.
        expansions : list[str] | str | None
            :ref:`expansions_parameter`
        media_fields : list[str] | str | None
            :ref:`media_fields_parameter`
        place_fields : list[str] | str | None
            :ref:`place_fields_parameter`
        poll_fields : list[str] | str | None
            :ref:`poll_fields_parameter`
        tweet_fields : list[str] | str | None
            :ref:`tweet_fields_parameter`
        user_fields : list[str] | str | None
            :ref:`user_fields_parameter`

        References
        ----------
        https://developer.twitter.com/en/docs/twitter-api/spaces/lookup/api-reference/get-spaces-id-buyers
        """
        return self._make_request(
            "GET", f"/2/spaces/{id}/buyers", params=params,
            endpoint_parameters=(
                "expansions", "media.fields", "place.fields", "poll.fields",
                "tweet.fields", "user.fields"
            ), data_type=User
        )

    def get_space_tweets(
        self, id: str, **params: _ParamsMappingValueType
    ) -> JSON | requests.Response | Response:
        """get_space_tweets( \
            id, *, expansions=None, media_fields=None, place_fields=None, \
            poll_fields=None, tweet_fields=None, user_fields=None \
        )

        Returns Tweets shared in the requested Spaces.

        .. versionadded:: 4.6

        Parameters
        ----------
        id
            Unique identifier of the Space containing the Tweets you'd like to
            access.
        expansions : list[str] | str | None
            :ref:`expansions_parameter`
        media_fields : list[str] | str | None
            :ref:`media_fields_parameter`
        place_fields : list[str] | str | None
            :ref:`place_fields_parameter`
        poll_fields : list[str] | str | None
            :ref:`poll_fields_parameter`
        tweet_fields : list[str] | str | None
            :ref:`tweet_fields_parameter`
        user_fields : list[str] | str | None
            :ref:`user_fields_parameter`

        References
        ----------
        https://developer.twitter.com/en/docs/twitter-api/spaces/lookup/api-reference/get-spaces-id-tweets
        """
        return self._make_request(
            "GET", f"/2/spaces/{id}/tweets", params=params,
            endpoint_parameters=(
                "expansions", "media.fields", "place.fields", "poll.fields",
                "tweet.fields", "user.fields"
            ), data_type=Tweet
        )

    # List Tweets lookup

    def get_list_tweets(
        self, id: list[str] | str, *, user_auth: bool = False,
        **params: _ParamsMappingValueType
    ) -> JSON | requests.Response | Response:
        """get_list_tweets( \
            id, *, expansions=None, max_results=None, pagination_token=None, \
            tweet_fields=None, user_fields=None, user_auth=False \
        )

        Returns a list of Tweets from the specified List.

        .. versionadded:: 4.4

        Parameters
        ----------
        id
            The ID of the List whose Tweets you would like to retrieve.
        expansions : list[str] | str | None
            :ref:`expansions_parameter`
        max_results : int | None
            The maximum number of results to be returned per page. This can be
            a number between 1 and 100. By default, each page will return 100
            results.
        pagination_token : str | None
            Used to request the next page of results if all results weren't
            returned with the latest request, or to go back to the previous
            page of results. To return the next page, pass the next_token
            returned in your previous response. To go back one page, pass the
            previous_token returned in your previous response.
        tweet_fields : list[str] | str | None
            :ref:`tweet_fields_parameter`
        user_fields : list[str] | str | None
            :ref:`user_fields_parameter`
        user_auth
            Whether or not to use OAuth 1.0a User Context to authenticate

        References
        ----------
        https://developer.twitter.com/en/docs/twitter-api/lists/list-tweets/api-reference/get-lists-id-tweets
        """
        return self._make_request(
            "GET", f"/2/lists/{id}/tweets", params=params,
            endpoint_parameters=(
                "expansions", "max_results", "pagination_token",
                "tweet.fields", "user.fields"
            ), data_type=Tweet, user_auth=user_auth
        )

    # List follows

    def unfollow_list(
        self, list_id: int | str, *, user_auth: bool = True
    ) -> JSON | requests.Response | Response:
        """Enables the authenticated user to unfollow a List.

        .. note::

            When using OAuth 2.0 Authorization Code Flow with PKCE with
            ``user_auth=False``, a request is made beforehand to Twitter's API
            to determine the authenticating user's ID. This is cached and only
            done once per :class:`Client` instance for each access token used.

        .. versionadded:: 4.2

        .. versionchanged:: 4.5
            Added ``user_auth`` parameter

        .. versionchanged:: 4.8
            Added support for using OAuth 2.0 Authorization Code Flow with PKCE

        .. versionchanged:: 4.8
            Changed to raise :class:`TypeError` when the access token isn't set

        Parameters
        ----------
        list_id
            The ID of the List that you would like the user to unfollow.
        user_auth
            Whether or not to use OAuth 1.0a User Context to authenticate

        Raises
        ------
        TypeError
            If the access token isn't set

        References
        ----------
        https://developer.twitter.com/en/docs/twitter-api/lists/list-follows/api-reference/delete-users-id-followed-lists-list_id
        """
        id = self._get_authenticating_user_id(user_auth=user_auth)
        route = f"/2/users/{id}/followed_lists/{list_id}"

        return self._make_request(
            "DELETE", route, user_auth=user_auth
        )

    def get_list_followers(
        self, id: list[str] | str, *, user_auth: bool = False,
        **params: _ParamsMappingValueType
    ) -> JSON | requests.Response | Response:
        """get_list_followers( \
            id, *, expansions=None, max_results=None, pagination_token=None, \
            tweet_fields=None, user_fields=None, user_auth=False \
        )

        Returns a list of users who are followers of the specified List.

        .. versionadded:: 4.4

        Parameters
        ----------
        id
            The ID of the List whose followers you would like to retrieve.
        expansions : list[str] | str | None
            :ref:`expansions_parameter`
        max_results : int | None
            The maximum number of results to be returned per page. This can be
            a number between 1 and 100. By default, each page will return 100
            results.
        pagination_token : str | None
            Used to request the next page of results if all results weren't
            returned with the latest request, or to go back to the previous
            page of results. To return the next page, pass the next_token
            returned in your previous response. To go back one page, pass the
            previous_token returned in your previous response.
        tweet_fields : list[str] | str | None
            :ref:`tweet_fields_parameter`
        user_fields : list[str] | str | None
            :ref:`user_fields_parameter`
        user_auth
            Whether or not to use OAuth 1.0a User Context to authenticate

        References
        ----------
        https://developer.twitter.com/en/docs/twitter-api/lists/list-follows/api-reference/get-lists-id-followers
        """
        return self._make_request(
            "GET", f"/2/lists/{id}/followers", params=params,
            endpoint_parameters=(
                "expansions", "max_results", "pagination_token",
                "tweet.fields", "user.fields"
            ), data_type=User, user_auth=user_auth
        )

    def get_followed_lists(
        self, id: list[str] | str, *, user_auth: bool = False,
        **params: _ParamsMappingValueType
    ) -> JSON | requests.Response | Response:
        """get_followed_lists( \
            id, *, expansions=None, list_fields=None, max_results=None, \
            pagination_token=None, user_fields=None, user_auth=False \
        )

        Returns all Lists a specified user follows.

        .. versionadded:: 4.4

        Parameters
        ----------
        id
            The user ID whose followed Lists you would like to retrieve.
        expansions : list[str] | str | None
            :ref:`expansions_parameter`
        list_fields : list[str] | str | None
            :ref:`list_fields_parameter`
        max_results : int | None
            The maximum number of results to be returned per page. This can be
            a number between 1 and 100. By default, each page will return 100
            results.
        pagination_token : str | None
            Used to request the next page of results if all results weren't
            returned with the latest request, or to go back to the previous
            page of results. To return the next page, pass the next_token
            returned in your previous response. To go back one page, pass the
            previous_token returned in your previous response.
        user_fields : list[str] | str | None
            :ref:`user_fields_parameter`
        user_auth
            Whether or not to use OAuth 1.0a User Context to authenticate

        References
        ----------
        https://developer.twitter.com/en/docs/twitter-api/lists/list-follows/api-reference/get-users-id-followed_lists
        """
        return self._make_request(
            "GET", f"/2/users/{id}/followed_lists", params=params,
            endpoint_parameters=(
                "expansions", "list.fields", "max_results", "pagination_token",
                "user.fields"
            ), data_type=List, user_auth=user_auth
        )

    def follow_list(
        self, list_id: int | str, *, user_auth: bool = True
    ) -> JSON | requests.Response | Response:
        """Enables the authenticated user to follow a List.

        .. note::

            When using OAuth 2.0 Authorization Code Flow with PKCE with
            ``user_auth=False``, a request is made beforehand to Twitter's API
            to determine the authenticating user's ID. This is cached and only
            done once per :class:`Client` instance for each access token used.

        .. versionadded:: 4.2

        .. versionchanged:: 4.5
            Added ``user_auth`` parameter

        .. versionchanged:: 4.8
            Added support for using OAuth 2.0 Authorization Code Flow with PKCE

        .. versionchanged:: 4.8
            Changed to raise :class:`TypeError` when the access token isn't set

        Parameters
        ----------
        list_id
            The ID of the List that you would like the user to follow.
        user_auth
            Whether or not to use OAuth 1.0a User Context to authenticate

        Raises
        ------
        TypeError
            If the access token isn't set

        References
        ----------
        https://developer.twitter.com/en/docs/twitter-api/lists/list-follows/api-reference/post-users-id-followed-lists
        """
        id = self._get_authenticating_user_id(user_auth=user_auth)
        route = f"/2/users/{id}/followed_lists"

        return self._make_request(
            "POST", route, json={"list_id": str(list_id)}, user_auth=user_auth
        )

    # List lookup

    def get_list(
        self, id: list[str] | str, *, user_auth: bool = False,
        **params: _ParamsMappingValueType
    ) -> JSON | requests.Response | Response:
        """get_list(id, *, expansions=None, list_fields=None, \
                    user_fields=None, user_auth=False)

        Returns the details of a specified List.

        .. versionadded:: 4.4

        Parameters
        ----------
        id
            The ID of the List to lookup.
        expansions : list[str] | str | None
            :ref:`expansions_parameter`
        list_fields : list[str] | str | None
            :ref:`list_fields_parameter`
        user_fields : list[str] | str | None
            :ref:`user_fields_parameter`
        user_auth
            Whether or not to use OAuth 1.0a User Context to authenticate

        References
        ----------
        https://developer.twitter.com/en/docs/twitter-api/lists/list-lookup/api-reference/get-lists-id
        """
        return self._make_request(
            "GET", f"/2/lists/{id}", params=params,
            endpoint_parameters=(
                "expansions", "list.fields", "user.fields"
            ), data_type=List, user_auth=user_auth
        )

    def get_owned_lists(
        self, id: list[str] | str, *, user_auth: bool = False,
        **params: _ParamsMappingValueType
    ) -> JSON | requests.Response | Response:
        """get_owned_lists( \
            id, *, expansions=None, list_fields=None, max_results=None, \
            pagination_token=None, user_fields=None, user_auth=False \
        )

        Returns all Lists owned by the specified user.

        .. versionadded:: 4.4

        Parameters
        ----------
        id
            The user ID whose owned Lists you would like to retrieve.
        expansions : list[str] | str | None
            :ref:`expansions_parameter`
        list_fields : list[str] | str | None
            :ref:`list_fields_parameter`
        max_results : int | None
            The maximum number of results to be returned per page. This can be
            a number between 1 and 100. By default, each page will return 100
            results.
        pagination_token : str | None
            Used to request the next page of results if all results weren't
            returned with the latest request, or to go back to the previous
            page of results. To return the next page, pass the next_token
            returned in your previous response. To go back one page, pass the
            previous_token returned in your previous response.
        user_fields : list[str] | str | None
            :ref:`user_fields_parameter`
        user_auth
            Whether or not to use OAuth 1.0a User Context to authenticate

        References
        ----------
        https://developer.twitter.com/en/docs/twitter-api/lists/list-lookup/api-reference/get-users-id-owned_lists
        """
        return self._make_request(
            "GET", f"/2/users/{id}/owned_lists", params=params,
            endpoint_parameters=(
                "expansions", "list.fields", "max_results", "pagination_token",
                "user.fields"
            ), data_type=List, user_auth=user_auth
        )

    # List members

    def remove_list_member(
        self, id: int | str, user_id: int | str, *, user_auth: bool = True
    ) -> JSON | requests.Response | Response:
        """Enables the authenticated user to remove a member from a List they
        own.

        .. versionadded:: 4.2

        .. versionchanged:: 4.5
            Added ``user_auth`` parameter

        Parameters
        ----------
        id
            The ID of the List you are removing a member from.
        user_id
            The ID of the user you wish to remove as a member of the List.
        user_auth
            Whether or not to use OAuth 1.0a User Context to authenticate

        References
        ----------
        https://developer.twitter.com/en/docs/twitter-api/lists/list-members/api-reference/delete-lists-id-members-user_id
        """

        return self._make_request(
            "DELETE", f"/2/lists/{id}/members/{user_id}", user_auth=user_auth
        )

    def get_list_members(
        self, id: list[str] | str, *, user_auth: bool = False,
        **params: _ParamsMappingValueType
    ) -> JSON | requests.Response | Response:
        """get_list_members( \
            id, *, expansions=None, max_results=None, pagination_token=None, \
            tweet_fields=None, user_fields=None, user_auth=False \
        )

        Returns a list of users who are members of the specified List.

        .. versionadded:: 4.4

        Parameters
        ----------
        id
            The ID of the List whose members you would like to retrieve.
        expansions : list[str] | str | None
            :ref:`expansions_parameter`
        max_results : int | None
            The maximum number of results to be returned per page. This can be
            a number between 1 and 100. By default, each page will return 100
            results.
        pagination_token : str | None
            Used to request the next page of results if all results weren't
            returned with the latest request, or to go back to the previous
            page of results. To return the next page, pass the next_token
            returned in your previous response. To go back one page, pass the
            previous_token returned in your previous response.
        tweet_fields : list[str] | str | None
            :ref:`tweet_fields_parameter`
        user_fields : list[str] | str | None
            :ref:`user_fields_parameter`
        user_auth
            Whether or not to use OAuth 1.0a User Context to authenticate

        References
        ----------
        https://developer.twitter.com/en/docs/twitter-api/lists/list-members/api-reference/get-lists-id-members
        """
        return self._make_request(
            "GET", f"/2/lists/{id}/members", params=params,
            endpoint_parameters=(
                "expansions", "max_results", "pagination_token",
                "tweet.fields", "user.fields"
            ), data_type=User, user_auth=user_auth
        )

    def get_list_memberships(
        self, id: list[str] | str, *, user_auth: bool = False,
        **params: _ParamsMappingValueType
    ) -> JSON | requests.Response | Response:
        """get_list_memberships( \
            id, *, expansions=None, list_fields=None, max_results=None, \
            pagination_token=None, user_fields=None, user_auth=False \
        )

        Returns all Lists a specified user is a member of.

        .. versionadded:: 4.4

        Parameters
        ----------
        id
            The user ID whose List memberships you would like to retrieve.
        expansions : list[str] | str | None
            :ref:`expansions_parameter`
        list_fields : list[str] | str | None
            :ref:`list_fields_parameter`
        max_results : int | None
            The maximum number of results to be returned per page. This can be
            a number between 1 and 100. By default, each page will return 100
            results.
        pagination_token : str | None
            Used to request the next page of results if all results weren't
            returned with the latest request, or to go back to the previous
            page of results. To return the next page, pass the next_token
            returned in your previous response. To go back one page, pass the
            previous_token returned in your previous response.
        user_fields : list[str] | str | None
            :ref:`user_fields_parameter`
        user_auth
            Whether or not to use OAuth 1.0a User Context to authenticate

        References
        ----------
        https://developer.twitter.com/en/docs/twitter-api/lists/list-members/api-reference/get-users-id-list_memberships
        """
        return self._make_request(
            "GET", f"/2/users/{id}/list_memberships", params=params,
            endpoint_parameters=(
                "expansions", "list.fields", "max_results", "pagination_token",
                "user.fields"
            ), data_type=List, user_auth=user_auth
        )

    def add_list_member(
        self, id: int | str, user_id: int | str, *, user_auth: bool = True
    ) -> JSON | requests.Response | Response:
        """Enables the authenticated user to add a member to a List they own.

        .. versionadded:: 4.2

        .. versionchanged:: 4.5
            Added ``user_auth`` parameter

        Parameters
        ----------
        id
            The ID of the List you are adding a member to.
        user_id
            The ID of the user you wish to add as a member of the List.
        user_auth
            Whether or not to use OAuth 1.0a User Context to authenticate

        References
        ----------
        https://developer.twitter.com/en/docs/twitter-api/lists/list-members/api-reference/post-lists-id-members
        """
        return self._make_request(
            "POST", f"/2/lists/{id}/members", json={"user_id": str(user_id)},
            user_auth=user_auth
        )

    # Manage Lists

    def delete_list(
        self, id: int | str, *, user_auth: bool = True
    ) -> JSON | requests.Response | Response:
        """Enables the authenticated user to delete a List that they own.

        .. versionadded:: 4.2

        .. versionchanged:: 4.5
            Added ``user_auth`` parameter

        Parameters
        ----------
        id
            The ID of the List to be deleted.
        user_auth
            Whether or not to use OAuth 1.0a User Context to authenticate

        References
        ----------
        https://developer.twitter.com/en/docs/twitter-api/lists/manage-lists/api-reference/delete-lists-id
        """

        return self._make_request(
            "DELETE", f"/2/lists/{id}", user_auth=user_auth
        )

    def update_list(
        self, id: int | str, *, description: str | None = None,
        name: str | None = None, private: bool | None = None,
        user_auth: bool = True
    ) -> JSON | requests.Response | Response:
        """Enables the authenticated user to update the meta data of a
        specified List that they own.

        .. versionadded:: 4.2

        .. versionchanged:: 4.5
            Added ``user_auth`` parameter

        Parameters
        ----------
        id
            The ID of the List to be updated.
        description : str | None
            Updates the description of the List.
        name : str | None
            Updates the name of the List.
        private : bool | None
            Determines whether the List should be private.
        user_auth
            Whether or not to use OAuth 1.0a User Context to authenticate

        References
        ----------
        https://developer.twitter.com/en/docs/twitter-api/lists/manage-lists/api-reference/put-lists-id
        """
        json: JSON = {}

        if description is not None:
            json["description"] = description

        if name is not None:
            json["name"] = name

        if private is not None:
            json["private"] = private

        return self._make_request(
            "PUT", f"/2/lists/{id}", json=json, user_auth=user_auth
        )

    def create_list(
        self, name: str, *, description: str | None = None,
        private: bool | None = None, user_auth: bool = True
    ) -> JSON | requests.Response | Response:
        """Enables the authenticated user to create a List.

        .. versionadded:: 4.2

        .. versionchanged:: 4.5
            Added ``user_auth`` parameter

        Parameters
        ----------
        name
            The name of the List you wish to create.
        description : str | None
            Description of the List.
        private : bool | None
            Determine whether the List should be private.
        user_auth
            Whether or not to use OAuth 1.0a User Context to authenticate

        References
        ----------
        https://developer.twitter.com/en/docs/twitter-api/lists/manage-lists/api-reference/post-lists
        """
        json: JSON = {"name": name}

        if description is not None:
            json["description"] = description

        if private is not None:
            json["private"] = private

        return self._make_request(
            "POST", f"/2/lists", json=json, user_auth=user_auth
        )

    # Pinned Lists

    def unpin_list(
        self, list_id: int | str, *, user_auth: bool = True
    ) -> JSON | requests.Response | Response:
        """Enables the authenticated user to unpin a List.

        .. note::

            When using OAuth 2.0 Authorization Code Flow with PKCE with
            ``user_auth=False``, a request is made beforehand to Twitter's API
            to determine the authenticating user's ID. This is cached and only
            done once per :class:`Client` instance for each access token used.

        .. versionadded:: 4.2

        .. versionchanged:: 4.5
            Added ``user_auth`` parameter

        .. versionchanged:: 4.8
            Added support for using OAuth 2.0 Authorization Code Flow with PKCE

        .. versionchanged:: 4.8
            Changed to raise :class:`TypeError` when the access token isn't set

        Parameters
        ----------
        list_id
            The ID of the List that you would like the user to unpin.
        user_auth
            Whether or not to use OAuth 1.0a User Context to authenticate

        Raises
        ------
        TypeError
            If the access token isn't set

        References
        ----------
        https://developer.twitter.com/en/docs/twitter-api/lists/pinned-lists/api-reference/delete-users-id-pinned-lists-list_id
        """
        id = self._get_authenticating_user_id(user_auth=user_auth)
        route = f"/2/users/{id}/pinned_lists/{list_id}"

        return self._make_request(
            "DELETE", route, user_auth=user_auth
        )

    def get_pinned_lists(
        self, *, user_auth: bool = True, **params: _ParamsMappingValueType
    ) -> JSON | requests.Response | Response:
        """get_pinned_lists(*, expansions=None, list_fields=None, \
                            user_fields=None, user_auth=True)

        Returns the Lists pinned by a specified user.

        .. note::

            When using OAuth 2.0 Authorization Code Flow with PKCE with
            ``user_auth=False``, a request is made beforehand to Twitter's API
            to determine the authenticating user's ID. This is cached and only
            done once per :class:`Client` instance for each access token used.

        .. versionadded:: 4.4

        .. versionchanged:: 4.5
            Added ``user_auth`` parameter

        .. versionchanged:: 4.8
            Added support for using OAuth 2.0 Authorization Code Flow with PKCE

        .. versionchanged:: 4.8
            Changed to raise :class:`TypeError` when the access token isn't set

        Parameters
        ----------
        expansions : list[str] | str | None
            :ref:`expansions_parameter`
        list_fields : list[str] | str | None
            :ref:`list_fields_parameter`
        user_fields : list[str] | str | None
            :ref:`user_fields_parameter`
        user_auth
            Whether or not to use OAuth 1.0a User Context to authenticate

        Raises
        ------
        TypeError
            If the access token isn't set

        References
        ----------
        https://developer.twitter.com/en/docs/twitter-api/lists/pinned-lists/api-reference/get-users-id-pinned_lists
        """
        id = self._get_authenticating_user_id(user_auth=user_auth)
        route = f"/2/users/{id}/pinned_lists"

        return self._make_request(
            "GET", route, params=params,
            endpoint_parameters=(
                "expansions", "list.fields", "user.fields"
            ), data_type=List, user_auth=user_auth
        )

    def pin_list(
        self, list_id: int | str, *, user_auth: bool = True
    ) -> JSON | requests.Response | Response:
        """Enables the authenticated user to pin a List.

        .. note::

            When using OAuth 2.0 Authorization Code Flow with PKCE with
            ``user_auth=False``, a request is made beforehand to Twitter's API
            to determine the authenticating user's ID. This is cached and only
            done once per :class:`Client` instance for each access token used.

        .. versionadded:: 4.2

        .. versionchanged:: 4.5
            Added ``user_auth`` parameter

        .. versionchanged:: 4.8
            Added support for using OAuth 2.0 Authorization Code Flow with PKCE

        .. versionchanged:: 4.8
            Changed to raise :class:`TypeError` when the access token isn't set

        Parameters
        ----------
        list_id
            The ID of the List that you would like the user to pin.
        user_auth
            Whether or not to use OAuth 1.0a User Context to authenticate

        Raises
        ------
        TypeError
            If the access token isn't set

        References
        ----------
        https://developer.twitter.com/en/docs/twitter-api/lists/pinned-lists/api-reference/post-users-id-pinned-lists
        """
        id = self._get_authenticating_user_id(user_auth=user_auth)
        route = f"/2/users/{id}/pinned_lists"

        return self._make_request(
            "POST", route, json={"list_id": str(list_id)}, user_auth=user_auth
        )

    # Batch Compliance

    def get_compliance_jobs(
        self, type: str, **params: _ParamsMappingValueType
    ) -> JSON | requests.Response | Response:
        """get_compliance_jobs(type, *, status=None)

        Returns a list of recent compliance jobs.

        .. versionadded:: 4.1

        Parameters
        ----------
        type
            Allows to filter by job type - either by tweets or user ID. Only
            one filter (tweets or users) can be specified per request.
        status : str | None
            Allows to filter by job status. Only one filter can be specified
            per request.
            Default: ``all``

        References
        ----------
        https://developer.twitter.com/en/docs/twitter-api/compliance/batch-compliance/api-reference/get-compliance-jobs
        """
        params["type"] = type
        return self._make_request(
            "GET", "/2/compliance/jobs", params=params,
            endpoint_parameters=("type", "status")
        )

    def get_compliance_job(
        self, id: int | str
    ) -> JSON | requests.Response | Response:
        """Get a single compliance job with the specified ID.

        .. versionadded:: 4.1

        Parameters
        ----------
        id
            The unique identifier for the compliance job you want to retrieve.

        References
        ----------
        https://developer.twitter.com/en/docs/twitter-api/compliance/batch-compliance/api-reference/get-compliance-jobs-id
        """
        return self._make_request(
            "GET", f"/2/compliance/jobs/{id}"
        )

    def create_compliance_job(
        self, type: str, *, name: str | None = None,
        resumable: bool | None = None
    ) -> JSON | requests.Response | Response:
        """Creates a new compliance job for Tweet IDs or user IDs.

        A compliance job will contain an ID and a destination URL. The
        destination URL represents the location that contains the list of IDs
        consumed by your app.

        You can run one batch job at a time.

        .. versionadded:: 4.1

        Parameters
        ----------
        type
            Specify whether you will be uploading tweet or user IDs. You can
            either specify tweets or users.
        name : str | None
            A name for this job, useful to identify multiple jobs using a label
            you define.
        resumable : bool | None
            Specifies whether to enable the upload URL with support for
            resumable uploads. If true, this endpoint will return a pre-signed
            URL with resumable uploads enabled.

        References
        ----------
        https://developer.twitter.com/en/docs/twitter-api/compliance/batch-compliance/api-reference/post-compliance-jobs
        """
        json: JSON = {"type": type}

        if name is not None:
            json["name"] = name

        if resumable is not None:
            json["resumable"] = resumable

        return self._make_request(
            "POST", "/2/compliance/jobs", json=json
        )<|MERGE_RESOLUTION|>--- conflicted
+++ resolved
@@ -16,11 +16,7 @@
 import logging
 from platform import python_version
 import time
-<<<<<<< HEAD
-from typing import Any, Iterable, TYPE_CHECKING
-=======
 from typing import TYPE_CHECKING
->>>>>>> e5fe8f1c
 import warnings
 
 import requests
