# Tweepy
# Copyright 2009-2022 Joshua Roesslein
# See LICENSE for details.

from __future__ import annotations

from collections import namedtuple
import datetime

try:
    from functools import cache  # type: ignore[attr-defined]
except ImportError:  # Remove when support for Python 3.8 is dropped
    from functools import lru_cache
    cache = lru_cache(maxsize=None)

import logging
from platform import python_version
import time
from typing import TYPE_CHECKING
import warnings

import requests

import tweepy
from tweepy.auth import OAuth1UserHandler
from tweepy.errors import (
    BadRequest, Forbidden, HTTPException, NotFound, TooManyRequests,
    TwitterServerError, Unauthorized
)
from tweepy.list import List
from tweepy.media import Media
from tweepy.place import Place
from tweepy.poll import Poll
from tweepy.space import Space
from tweepy.tweet import Tweet
from tweepy.user import User

if TYPE_CHECKING:
    from collections.abc import Iterable
    import sys
    from typing import Any

    if sys.version_info >= (3, 10):
        from typing import TypeAlias
    else:
        from typing_extensions import TypeAlias
    # Remove when support for Python 3.9 is dropped

    # From typeshed / types-requests:
    _ParamsMappingValueType: TypeAlias = (
        "str | bytes | int | float | Iterable[str | bytes | int | float] | None"
    )
    # Change to typed global expression when support for Python 3.9 is dropped

    JSON: TypeAlias = "dict[str, Any]"
    # Change to typed global expression when support for Python 3.8 is dropped
    # https://github.com/python/typing/issues/182

log = logging.getLogger(__name__)

Response = namedtuple("Response", ("data", "includes", "errors", "meta"))


class BaseClient:

    def __init__(
        self, bearer_token: str | None = None, consumer_key: str | None = None,
        consumer_secret: str | None = None, access_token: str | None = None,
        access_token_secret: str | None = None, *,
        return_type: type[dict | requests.Response | Response] = Response,
        wait_on_rate_limit: bool = False
    ) -> None:
        self.bearer_token = bearer_token
        self.consumer_key = consumer_key
        self.consumer_secret = consumer_secret
        self.access_token = access_token
        self.access_token_secret = access_token_secret

        self.return_type = return_type
        self.wait_on_rate_limit = wait_on_rate_limit

        self.session = requests.Session()
        self.user_agent = (
            f"Python/{python_version()} "
            f"Requests/{requests.__version__} "
            f"Tweepy/{tweepy.__version__}"
        )

    def request(self, method, route, params=None, json=None, user_auth=False):
        host = "https://api.twitter.com"
        headers = {"User-Agent": self.user_agent}
        auth = None
        if user_auth:
            auth = OAuth1UserHandler(
                self.consumer_key, self.consumer_secret,
                self.access_token, self.access_token_secret
            )
            auth = auth.apply_auth()
        else:
            headers["Authorization"] = f"Bearer {self.bearer_token}"

        log.debug(
            f"Making API request: {method} {host + route}\n"
            f"Parameters: {params}\n"
            f"Headers: {headers}\n"
            f"Body: {json}"
        )

        with self.session.request(
            method, host + route, params=params, json=json, headers=headers,
            auth=auth
        ) as response:
            log.debug(
                "Received API response: "
                f"{response.status_code} {response.reason}\n"
                f"Headers: {response.headers}\n"
                f"Content: {response.content}"
            )

            if response.status_code == 400:
                raise BadRequest(response)
            if response.status_code == 401:
                raise Unauthorized(response)
            if response.status_code == 403:
                raise Forbidden(response)
            if response.status_code == 404:
                raise NotFound(response)
            if response.status_code == 429:
                if self.wait_on_rate_limit:
                    reset_time = int(response.headers["x-rate-limit-reset"])
                    sleep_time = reset_time - int(time.time()) + 1
                    if sleep_time > 0:
                        log.warning(
                            "Rate limit exceeded. "
                            f"Sleeping for {sleep_time} seconds."
                        )
                        time.sleep(sleep_time)
                    return self.request(method, route, params, json, user_auth)
                else:
                    raise TooManyRequests(response)
            if response.status_code >= 500:
                raise TwitterServerError(response)
            if not 200 <= response.status_code < 300:
                raise HTTPException(response)

            return response

    def _make_request(self, method, route, params={}, endpoint_parameters=None,
                      json=None, data_type=None, user_auth=False):
        request_params = self._process_params(params, endpoint_parameters)

        response = self.request(method, route, params=request_params,
                                json=json, user_auth=user_auth)

        if self.return_type is requests.Response:
            return response

        response = response.json()

        if self.return_type is dict:
            return response

        data = response.get("data")
        data = self._process_data(data, data_type=data_type)

        includes = response.get("includes", {})
        includes = self._process_includes(includes)

        errors = response.get("errors", [])
        meta = response.get("meta", {})

        return Response(data, includes, errors, meta)

    def _process_data(self, data, data_type=None):
        if data_type is not None:
            if isinstance(data, list):
                data = [data_type(result) for result in data]
            elif data is not None:
                data = data_type(data)
        return data

    def _process_includes(self, includes):
        if "media" in includes:
            includes["media"] = [Media(media) for media in includes["media"]]
        if "places" in includes:
            includes["places"] = [Place(place) for place in includes["places"]]
        if "polls" in includes:
            includes["polls"] = [Poll(poll) for poll in includes["polls"]]
        if "tweets" in includes:
            includes["tweets"] = [Tweet(tweet) for tweet in includes["tweets"]]
        if "users" in includes:
            includes["users"] = [User(user) for user in includes["users"]]
        return includes

    def _process_params(self, params, endpoint_parameters):
        request_params = {}
        for param_name, param_value in params.items():
            if param_name.replace('_', '.') in endpoint_parameters:
                param_name = param_name.replace('_', '.')

            if isinstance(param_value, list):
                request_params[param_name] = ','.join(map(str, param_value))
            elif isinstance(param_value, datetime.datetime):
                if param_value.tzinfo is not None:
                    param_value = param_value.astimezone(datetime.timezone.utc)
                request_params[param_name] = param_value.strftime(
                    "%Y-%m-%dT%H:%M:%SZ"
                )
                # TODO: Constant datetime format string?
            else:
                request_params[param_name] = param_value

            if param_name not in endpoint_parameters:
                log.warn(f"Unexpected parameter: {param_name}")
        return request_params


class Client(BaseClient):
    """Twitter API v2 Client

    .. versionadded:: 4.0

    Parameters
    ----------
    bearer_token
        Twitter API OAuth 2.0 Bearer Token / Access Token
    consumer_key
        Twitter API OAuth 1.0a Consumer Key
    consumer_secret
        Twitter API OAuth 1.0a Consumer Secret
    access_token
        Twitter API OAuth 1.0a Access Token
    access_token_secret
        Twitter API OAuth 1.0a Access Token Secret
    return_type
        Type to return from requests to the API
    wait_on_rate_limit
        Whether to wait when rate limit is reached

    Attributes
    ----------
    session : requests.Session
        Requests Session used to make requests to the API
    user_agent : str
        User agent used when making requests to the API
    """

    def _get_authenticating_user_id(self, *, oauth_1=False):
        if oauth_1:
            if self.access_token is None:
                raise TypeError(
                    "Access Token must be provided for OAuth 1.0a User Context"
                )
            else:
                return self._get_oauth_1_authenticating_user_id(
                    self.access_token
                )
        else:
            if self.bearer_token is None:
                raise TypeError(
                    "Access Token must be provided for "
                    "OAuth 2.0 Authorization Code Flow with PKCE"
                )
            else:
                return self._get_oauth_2_authenticating_user_id(
                    self.bearer_token
                )

    @cache
    def _get_oauth_1_authenticating_user_id(self, access_token):
        return access_token.partition('-')[0]

    @cache
    def _get_oauth_2_authenticating_user_id(self, access_token):
        original_access_token = self.bearer_token
        original_return_type = self.return_type

        self.bearer_token = access_token
        self.return_type = dict
        user_id = self.get_me(user_auth=False)["data"]["id"]

        self.bearer_token = original_access_token
        self.return_type = original_return_type

        return user_id

    # Bookmarks

    def remove_bookmark(
        self, tweet_id: int | str
    ) -> JSON | requests.Response | Response:
        """Allows a user or authenticated user ID to remove a Bookmark of a
        Tweet.

        .. note::

            A request is made beforehand to Twitter's API to determine the
            authenticating user's ID. This is cached and only done once per
            :class:`Client` instance for each access token used.

        .. versionadded:: 4.8

        Parameters
        ----------
        tweet_id
            The ID of the Tweet that you would like the ``id`` to remove a
            Bookmark of.

        Raises
        ------
        TypeError
            If the access token isn't set

        References
        ----------
        https://developer.twitter.com/en/docs/twitter-api/tweets/bookmarks/api-reference/delete-users-id-bookmarks-tweet_id
        """
        id = self._get_authenticating_user_id()
        route = f"/2/users/{id}/bookmarks/{tweet_id}"

        return self._make_request(
            "DELETE", route
        )

    def get_bookmarks(
        self, **params: _ParamsMappingValueType
    ) -> JSON | requests.Response | Response:
        """get_bookmarks( \
            *, expansions=None, max_results=None, media_fields=None, \
            pagination_token=None, place_fields=None, poll_fields=None, \
            tweet_fields=None, user_fields=None \
        )

        Allows you to get an authenticated user's 800 most recent bookmarked
        Tweets.

        .. note::

            A request is made beforehand to Twitter's API to determine the
            authenticating user's ID. This is cached and only done once per
            :class:`Client` instance for each access token used.

        .. versionadded:: 4.8

        Parameters
        ----------
        expansions : list[str] | str | None
            :ref:`expansions_parameter`
        max_results : int | None
            The maximum number of results to be returned per page. This can be
            a number between 1 and 100. By default, each page will return 100
            results.
        media_fields : list[str] | str | None
            :ref:`media_fields_parameter`
        pagination_token : str | None
            Used to request the next page of results if all results weren't
            returned with the latest request, or to go back to the previous
            page of results. To return the next page, pass the ``next_token``
            returned in your previous response. To go back one page, pass the
            ``previous_token`` returned in your previous response.
        place_fields : list[str] | str | None
            :ref:`place_fields_parameter`
        poll_fields : list[str] | str | None
            :ref:`poll_fields_parameter`
        tweet_fields : list[str] | str | None
            :ref:`tweet_fields_parameter`
        user_fields : list[str] | str | None
            :ref:`user_fields_parameter`

        Raises
        ------
        TypeError
            If the access token isn't set

        References
        ----------
        https://developer.twitter.com/en/docs/twitter-api/tweets/bookmarks/api-reference/get-users-id-bookmarks
        """
        id = self._get_authenticating_user_id()
        route = f"/2/users/{id}/bookmarks"

        return self._make_request(
            "GET", route, params=params,
            endpoint_parameters=(
                "expansions", "max_results", "media.fields",
                "pagination_token", "place.fields", "poll.fields",
                "tweet.fields", "user.fields"
            ), data_type=Tweet
        )

    def bookmark(
        self, tweet_id: int | str
    ) -> JSON | requests.Response | Response:
        """Causes the authenticating user to Bookmark the target Tweet provided
        in the request body.

        .. note::

            A request is made beforehand to Twitter's API to determine the
            authenticating user's ID. This is cached and only done once per
            :class:`Client` instance for each access token used.

        .. versionadded:: 4.8

        Parameters
        ----------
        tweet_id
            The ID of the Tweet that you would like the user ``id`` to
            Bookmark.

        Raises
        ------
        TypeError
            If the access token isn't set

        References
        ----------
        https://developer.twitter.com/en/docs/twitter-api/tweets/bookmarks/api-reference/post-users-id-bookmarks
        """
        id = self._get_authenticating_user_id()
        route = f"/2/users/{id}/bookmarks"

        return self._make_request(
            "POST", route, json={"tweet_id": str(tweet_id)}
        )

    # Hide replies

    def hide_reply(
        self, id: int | str, *, user_auth: bool = True
    ) -> JSON | requests.Response | Response:
        """Hides a reply to a Tweet.

        .. versionchanged:: 4.5
            Added ``user_auth`` parameter

        Parameters
        ----------
        id
            Unique identifier of the Tweet to hide. The Tweet must belong to a
            conversation initiated by the authenticating user.
        user_auth
            Whether or not to use OAuth 1.0a User Context to authenticate

        References
        ----------
        https://developer.twitter.com/en/docs/twitter-api/tweets/hide-replies/api-reference/put-tweets-id-hidden
        """
        return self._make_request(
            "PUT", f"/2/tweets/{id}/hidden", json={"hidden": True},
            user_auth=user_auth
        )

    def unhide_reply(
        self, id: int | str, *, user_auth: bool = True
    ) -> JSON | requests.Response | Response:
        """Unhides a reply to a Tweet.

        .. versionchanged:: 4.5
            Added ``user_auth`` parameter

        Parameters
        ----------
        id
            Unique identifier of the Tweet to unhide. The Tweet must belong to
            a conversation initiated by the authenticating user.
        user_auth
            Whether or not to use OAuth 1.0a User Context to authenticate

        References
        ----------
        https://developer.twitter.com/en/docs/twitter-api/tweets/hide-replies/api-reference/put-tweets-id-hidden
        """
        return self._make_request(
            "PUT", f"/2/tweets/{id}/hidden", json={"hidden": False},
            user_auth=user_auth
        )

    # Likes

    def unlike(
        self, tweet_id: int | str, *, user_auth: bool = True
    ) -> JSON | requests.Response | Response:
        """Unlike a Tweet.

        The request succeeds with no action when the user sends a request to a
        user they're not liking the Tweet or have already unliked the Tweet.

        .. note::

            When using OAuth 2.0 Authorization Code Flow with PKCE with
            ``user_auth=False``, a request is made beforehand to Twitter's API
            to determine the authenticating user's ID. This is cached and only
            done once per :class:`Client` instance for each access token used.

        .. versionchanged:: 4.5
            Added ``user_auth`` parameter

        .. versionchanged:: 4.8
            Added support for using OAuth 2.0 Authorization Code Flow with PKCE

        .. versionchanged:: 4.8
            Changed to raise :class:`TypeError` when the access token isn't set

        Parameters
        ----------
        tweet_id
            The ID of the Tweet that you would like to unlike.
        user_auth
            Whether or not to use OAuth 1.0a User Context to authenticate

        Raises
        ------
        TypeError
            If the access token isn't set

        References
        ----------
        https://developer.twitter.com/en/docs/twitter-api/tweets/likes/api-reference/delete-users-id-likes-tweet_id
        """
        id = self._get_authenticating_user_id(oauth_1=user_auth)
        route = f"/2/users/{id}/likes/{tweet_id}"

        return self._make_request(
            "DELETE", route, user_auth=user_auth
        )

    def get_liking_users(
        self, id : int | str, *, user_auth: bool = False,
        **params: _ParamsMappingValueType
    ) -> JSON | requests.Response | Response:
        """get_liking_users( \
            id, *, expansions=None, max_results=None, media_fields=None, \
            pagination_token=None, place_fields=None, poll_fields=None, \
            tweet_fields=None, user_fields=None, user_auth=False \
        )

        Allows you to get information about a Tweet’s liking users.

        .. versionchanged:: 4.6
            Added ``max_results`` and ``pagination_token`` parameters

        Parameters
        ----------
        id
            Tweet ID of the Tweet to request liking users of.
        expansions : list[str] | str | None
            :ref:`expansions_parameter`
        max_results : int | None
            The maximum number of results to be returned per page. This can be
            a number between 1 and 100. By default, each page will return 100
            results.
        media_fields : list[str] | str | None
            :ref:`media_fields_parameter`
        pagination_token : str | None
            Used to request the next page of results if all results weren't
            returned with the latest request, or to go back to the previous
            page of results. To return the next page, pass the ``next_token``
            returned in your previous response. To go back one page, pass the
            ``previous_token`` returned in your previous response.
        place_fields : list[str] | str | None
            :ref:`place_fields_parameter`
        poll_fields : list[str] | str | None
            :ref:`poll_fields_parameter`
        tweet_fields : list[str] | str | None
            :ref:`tweet_fields_parameter`
        user_fields : list[str] | str | None
            :ref:`user_fields_parameter`
        user_auth
            Whether or not to use OAuth 1.0a User Context to authenticate

        References
        ----------
        https://developer.twitter.com/en/docs/twitter-api/tweets/likes/api-reference/get-tweets-id-liking_users
        """
        return self._make_request(
            "GET", f"/2/tweets/{id}/liking_users", params=params,
            endpoint_parameters=(
                "expansions", "max_results", "media.fields",
                "pagination_token", "place.fields", "poll.fields",
                "tweet.fields", "user.fields"
            ), data_type=User, user_auth=user_auth
        )

    def get_liked_tweets(
        self, id: int | str, *, user_auth: bool = False,
        **params: _ParamsMappingValueType
    ) -> JSON | requests.Response | Response:
        """get_liked_tweets( \
            id, *, expansions=None, max_results=None, media_fields=None, \
            pagination_token=None, place_fields=None, poll_fields=None, \
            tweet_fields=None, user_fields=None, user_auth=False \
        )

        Allows you to get information about a user’s liked Tweets.

        The Tweets returned by this endpoint count towards the Project-level
        `Tweet cap`_.

        Parameters
        ----------
        id
            User ID of the user to request liked Tweets for.
        expansions : list[str] | str | None
            :ref:`expansions_parameter`
        max_results : int | None
            The maximum number of results to be returned per page. This can be
            a number between 5 and 100. By default, each page will return 100
            results.
        media_fields : list[str] | str | None
            :ref:`media_fields_parameter`
        pagination_token : str | None
            Used to request the next page of results if all results weren't
            returned with the latest request, or to go back to the previous
            page of results. To return the next page, pass the ``next_token``
            returned in your previous response. To go back one page, pass the
            ``previous_token`` returned in your previous response.
        place_fields : list[str] | str | None
            :ref:`place_fields_parameter`
        poll_fields : list[str] | str | None
            :ref:`poll_fields_parameter`
        tweet_fields : list[str] | str | None
            :ref:`tweet_fields_parameter`
        user_fields : list[str] | str | None
            :ref:`user_fields_parameter`
        user_auth
            Whether or not to use OAuth 1.0a User Context to authenticate

        References
        ----------
        https://developer.twitter.com/en/docs/twitter-api/tweets/likes/api-reference/get-users-id-liked_tweets

        .. _Tweet cap: https://developer.twitter.com/en/docs/projects/overview#tweet-cap
        """
        return self._make_request(
            "GET", f"/2/users/{id}/liked_tweets", params=params,
            endpoint_parameters=(
                "expansions", "max_results", "media.fields",
                "pagination_token", "place.fields", "poll.fields",
                "tweet.fields", "user.fields"
            ), data_type=Tweet, user_auth=user_auth
        )

    def like(
        self, tweet_id: int | str, *, user_auth: bool = True
    ) -> JSON | requests.Response | Response:
        """Like a Tweet.

        .. note::

            When using OAuth 2.0 Authorization Code Flow with PKCE with
            ``user_auth=False``, a request is made beforehand to Twitter's API
            to determine the authenticating user's ID. This is cached and only
            done once per :class:`Client` instance for each access token used.

        .. versionchanged:: 4.5
            Added ``user_auth`` parameter

        .. versionchanged:: 4.8
            Added support for using OAuth 2.0 Authorization Code Flow with PKCE

        .. versionchanged:: 4.8
            Changed to raise :class:`TypeError` when the access token isn't set

        Parameters
        ----------
        tweet_id
            The ID of the Tweet that you would like to Like.
        user_auth
            Whether or not to use OAuth 1.0a User Context to authenticate

        Raises
        ------
        TypeError
            If the access token isn't set

        References
        ----------
        https://developer.twitter.com/en/docs/twitter-api/tweets/likes/api-reference/post-users-id-likes
        """
        id = self._get_authenticating_user_id(oauth_1=user_auth)
        route = f"/2/users/{id}/likes"

        return self._make_request(
            "POST", route, json={"tweet_id": str(tweet_id)},
            user_auth=user_auth
        )

    # Manage Tweets

    def delete_tweet(
        self, id: int | str, *, user_auth: bool = True
    ) -> JSON | requests.Response | Response:
        """Allows an authenticated user ID to delete a Tweet.

        .. versionadded:: 4.3

        .. versionchanged:: 4.5
            Added ``user_auth`` parameter

        Parameters
        ----------
        id
            The Tweet ID you are deleting.
        user_auth
            Whether or not to use OAuth 1.0a User Context to authenticate

        References
        ----------
        https://developer.twitter.com/en/docs/twitter-api/tweets/manage-tweets/api-reference/delete-tweets-id
        """
        return self._make_request(
            "DELETE", f"/2/tweets/{id}", user_auth=user_auth
        )

    def create_tweet(
        self, *, direct_message_deep_link: str | None = None,
        for_super_followers_only: bool | None = None,
        place_id: str | None = None, media_ids: list[int | str] | None = None,
        media_tagged_user_ids: list[int | str] | None = None,
        poll_duration_minutes: int | None = None,
        poll_options: list[str] | None = None,
        quote_tweet_id: int | str | None = None,
        exclude_reply_user_ids: list[int | str] | None = None,
        in_reply_to_tweet_id: int | str | None = None,
        reply_settings: str | None = None, text: str | None = None,
        user_auth: bool = True
    ) -> JSON | requests.Response | Response:
        """Creates a Tweet on behalf of an authenticated user.

        .. versionadded:: 4.3

        .. versionchanged:: 4.5
            Added ``user_auth`` parameter

        Parameters
        ----------
        direct_message_deep_link : str | None
            `Tweets a link directly to a Direct Message conversation`_ with an
            account.
        for_super_followers_only : bool | None
            Allows you to Tweet exclusively for `Super Followers`_.
        place_id : str | None
            Place ID being attached to the Tweet for geo location.
        media_ids : list[int | str] | None
            A list of Media IDs being attached to the Tweet. This is only
            required if the request includes the ``tagged_user_ids``.
        media_tagged_user_ids : list[int | str] | None
            A list of User IDs being tagged in the Tweet with Media. If the
            user you're tagging doesn't have photo-tagging enabled, their names
            won't show up in the list of tagged users even though the Tweet is
            successfully created.
        poll_duration_minutes : int | None
            Duration of the poll in minutes for a Tweet with a poll. This is
            only required if the request includes ``poll.options``.
        poll_options : list[str] | None
            A list of poll options for a Tweet with a poll.
        quote_tweet_id : int | str | None
            Link to the Tweet being quoted.
        exclude_reply_user_ids : list[int | str] | None
            A list of User IDs to be excluded from the reply Tweet thus
            removing a user from a thread.
        in_reply_to_tweet_id : int | str | None
            Tweet ID of the Tweet being replied to. Please note that
            ``in_reply_to_tweet_id`` needs to be in the request if
            ``exclude_reply_user_ids`` is present.
        reply_settings : str | None
            `Settings`_ to indicate who can reply to the Tweet. Limited to
            "mentionedUsers" and "following". If the field isn’t specified, it
            will default to everyone.
        text : str | None
            Text of the Tweet being created. This field is required if
            ``media.media_ids`` is not present.
        user_auth
            Whether or not to use OAuth 1.0a User Context to authenticate

        References
        ----------
        https://developer.twitter.com/en/docs/twitter-api/tweets/manage-tweets/api-reference/post-tweets

        .. _Tweets a link directly to a Direct Message conversation: https://business.twitter.com/en/help/campaign-editing-and-optimization/public-to-private-conversation.html
        .. _Super Followers: https://help.twitter.com/en/using-twitter/super-follows
        .. _Settings: https://blog.twitter.com/en_us/topics/product/2020/new-conversation-settings-coming-to-a-tweet-near-you
        """
        json: JSON = {}

        if direct_message_deep_link is not None:
            json["direct_message_deep_link"] = direct_message_deep_link

        if for_super_followers_only is not None:
            json["for_super_followers_only"] = for_super_followers_only

        if place_id is not None:
            json["geo"] = {"place_id": place_id}

        if media_ids is not None:
            json["media"] = {
                "media_ids": [str(media_id) for media_id in media_ids]
            }
            if media_tagged_user_ids is not None:
                json["media"]["tagged_user_ids"] = [
                    str(media_tagged_user_id)
                    for media_tagged_user_id in media_tagged_user_ids
                ]

        if poll_options is not None:
            json["poll"] = {"options": poll_options}
            if poll_duration_minutes is not None:
                json["poll"]["duration_minutes"] = (  # type: ignore
                    poll_duration_minutes
                )

        if quote_tweet_id is not None:
            json["quote_tweet_id"] = str(quote_tweet_id)

        if in_reply_to_tweet_id is not None:
            json["reply"] = {"in_reply_to_tweet_id": str(in_reply_to_tweet_id)}
            if exclude_reply_user_ids is not None:
                json["reply"]["exclude_reply_user_ids"] = [  # type: ignore
                    str(exclude_reply_user_id)
                    for exclude_reply_user_id in exclude_reply_user_ids
                ]

        if reply_settings is not None:
            json["reply_settings"] = reply_settings

        if text is not None:
            json["text"] = text

        return self._make_request(
            "POST", f"/2/tweets", json=json, user_auth=user_auth
        )

    # Quote Tweets

    def get_quote_tweets(
        self, id: int | str, *, user_auth: bool = False,
        **params: _ParamsMappingValueType
    ) -> JSON | requests.Response | Response:
        """get_quote_tweets( \
            id, *, expansions=None, max_results=None, media_fields=None, \
            pagination_token=None, place_fields=None, poll_fields=None, \
            tweet_fields=None, user_fields=None, user_auth=False \
        )

        Returns Quote Tweets for a Tweet specified by the requested Tweet ID.

        The Tweets returned by this endpoint count towards the Project-level
        `Tweet cap`_.

        .. versionadded:: 4.7

        Parameters
        ----------
        id
            Unique identifier of the Tweet to request.
        expansions : list[str] | str | None
            :ref:`expansions_parameter`
        max_results : int | None
            Specifies the number of Tweets to try and retrieve, up to a maximum
            of 100 per distinct request. By default, 10 results are returned if
            this parameter is not supplied. The minimum permitted value is 10.
            It is possible to receive less than the ``max_results`` per request
            throughout the pagination process.
        media_fields : list[str] | str | None
            :ref:`media_fields_parameter`
        pagination_token : str | None
            This parameter is used to move forwards through 'pages' of results,
            based on the value of the ``next_token``. The value used with the
            parameter is pulled directly from the response provided by the API,
            and should not be modified.
        place_fields : list[str] | str | None
            :ref:`place_fields_parameter`
        poll_fields : list[str] | str | None
            :ref:`poll_fields_parameter`
        tweet_fields : list[str] | str | None
            :ref:`tweet_fields_parameter`
        user_fields : list[str] | str | None
            :ref:`user_fields_parameter`
        user_auth
            Whether or not to use OAuth 1.0a User Context to authenticate

        References
        ----------
        https://developer.twitter.com/en/docs/twitter-api/tweets/quote-tweets/api-reference/get-tweets-id-quote_tweets

        .. _Tweet cap: https://developer.twitter.com/en/docs/projects/overview#tweet-cap
        """
        return self._make_request(
            "GET", f"/2/tweets/{id}/quote_tweets", params=params,
            endpoint_parameters=(
                "expansions", "max_results", "media.fields",
                "pagination_token", "place.fields", "poll.fields",
                "tweet.fields", "user.fields"
            ), data_type=Tweet, user_auth=user_auth
        )

    # Retweets

    def unretweet(
        self, source_tweet_id: int | str, *, user_auth: bool = True
    ) -> JSON | requests.Response | Response:
        """Allows an authenticated user ID to remove the Retweet of a Tweet.

        The request succeeds with no action when the user sends a request to a
        user they're not Retweeting the Tweet or have already removed the
        Retweet of.

        .. note::

            When using OAuth 2.0 Authorization Code Flow with PKCE with
            ``user_auth=False``, a request is made beforehand to Twitter's API
            to determine the authenticating user's ID. This is cached and only
            done once per :class:`Client` instance for each access token used.

        .. versionchanged:: 4.5
            Added ``user_auth`` parameter

        .. versionchanged:: 4.8
            Added support for using OAuth 2.0 Authorization Code Flow with PKCE

        .. versionchanged:: 4.8
            Changed to raise :class:`TypeError` when the access token isn't set

        Parameters
        ----------
        source_tweet_id
            The ID of the Tweet that you would like to remove the Retweet of.
        user_auth
            Whether or not to use OAuth 1.0a User Context to authenticate

        Raises
        ------
        TypeError
            If the access token isn't set

        References
        ----------
        https://developer.twitter.com/en/docs/twitter-api/tweets/retweets/api-reference/delete-users-id-retweets-tweet_id
        """
        id = self._get_authenticating_user_id(oauth_1=user_auth)
        route = f"/2/users/{id}/retweets/{source_tweet_id}"

        return self._make_request(
            "DELETE", route, user_auth=user_auth
        )

    def get_retweeters(
        self, id: int | str, *, user_auth: bool = False,
        **params: _ParamsMappingValueType
    ) -> JSON | requests.Response | Response:
        """get_retweeters( \
            id, *, expansions=None, max_results=None, media_fields=None, \
            pagination_token=None, place_fields=None, poll_fields=None, \
            tweet_fields=None, user_fields=None, user_auth=False \
        )

        Allows you to get information about who has Retweeted a Tweet.

        .. versionchanged:: 4.6
            Added ``max_results`` and ``pagination_token`` parameters

        Parameters
        ----------
        id
            Tweet ID of the Tweet to request Retweeting users of.
        expansions : list[str] | str | None
            :ref:`expansions_parameter`
        max_results : int | None
            The maximum number of results to be returned per page. This can be
            a number between 1 and 100. By default, each page will return 100
            results.
        media_fields : list[str] | str | None
            :ref:`media_fields_parameter`
        pagination_token : str | None
            Used to request the next page of results if all results weren't
            returned with the latest request, or to go back to the previous
            page of results. To return the next page, pass the ``next_token``
            returned in your previous response. To go back one page, pass the
            ``previous_token`` returned in your previous response.
        place_fields : list[str] | str | None
            :ref:`place_fields_parameter`
        poll_fields : list[str] | str | None
            :ref:`poll_fields_parameter`
        tweet_fields : list[str] | str | None
            :ref:`tweet_fields_parameter`
        user_fields : list[str] | str | None
            :ref:`user_fields_parameter`
        user_auth
            Whether or not to use OAuth 1.0a User Context to authenticate

        References
        ----------
        https://developer.twitter.com/en/docs/twitter-api/tweets/retweets/api-reference/get-tweets-id-retweeted_by
        """
        return self._make_request(
            "GET", f"/2/tweets/{id}/retweeted_by", params=params,
            endpoint_parameters=(
                "expansions", "max_results", "media.fields",
                "pagination_token", "place.fields", "poll.fields",
                "tweet.fields", "user.fields"
            ), data_type=User, user_auth=user_auth
        )

    def retweet(
        self, tweet_id: int | str, *, user_auth: bool = True
    ) -> JSON | requests.Response | Response:
        """Causes the user ID to Retweet the target Tweet.

        .. note::

            When using OAuth 2.0 Authorization Code Flow with PKCE with
            ``user_auth=False``, a request is made beforehand to Twitter's API
            to determine the authenticating user's ID. This is cached and only
            done once per :class:`Client` instance for each access token used.

        .. versionchanged:: 4.5
            Added ``user_auth`` parameter

        .. versionchanged:: 4.8
            Added support for using OAuth 2.0 Authorization Code Flow with PKCE

        .. versionchanged:: 4.8
            Changed to raise :class:`TypeError` when the access token isn't set

        Parameters
        ----------
        tweet_id
            The ID of the Tweet that you would like to Retweet.
        user_auth
            Whether or not to use OAuth 1.0a User Context to authenticate

        Raises
        ------
        TypeError
            If the access token isn't set

        References
        ----------
        https://developer.twitter.com/en/docs/twitter-api/tweets/retweets/api-reference/post-users-id-retweets
        """
        id = self._get_authenticating_user_id(oauth_1=user_auth)
        route = f"/2/users/{id}/retweets"

        return self._make_request(
            "POST", route, json={"tweet_id": str(tweet_id)},
            user_auth=user_auth
        )

    # Search Tweets

    def search_all_tweets(
        self, query: str, **params: _ParamsMappingValueType
    ) -> JSON | requests.Response | Response:
        """search_all_tweets( \
            query, *, end_time=None, expansions=None, max_results=None, \
            media_fields=None, next_token=None, place_fields=None, \
            poll_fields=None, since_id=None, sort_order=None, \
            start_time=None, tweet_fields=None, until_id=None, \
            user_fields=None \
        )

        This endpoint is only available to those users who have been approved
        for the `Academic Research product track`_.

        The full-archive search endpoint returns the complete history of public
        Tweets matching a search query; since the first Tweet was created March
        26, 2006.

        The Tweets returned by this endpoint count towards the Project-level
        `Tweet cap`_.

        .. note::

            By default, a request will return Tweets from up to 30 days ago if
            the ``start_time`` parameter is not provided.

        .. versionchanged:: 4.6
            Added ``sort_order`` parameter

        Parameters
        ----------
        query
            One query for matching Tweets. Up to 1024 characters.
        end_time : datetime.datetime | str | None
            YYYY-MM-DDTHH:mm:ssZ (ISO 8601/RFC 3339). Used with ``start_time``.
            The newest, most recent UTC timestamp to which the Tweets will be
            provided. Timestamp is in second granularity and is exclusive (for
            example, 12:00:01 excludes the first second of the minute). If used
            without ``start_time``, Tweets from 30 days before ``end_time``
            will be returned by default. If not specified, ``end_time`` will
            default to [now - 30 seconds].
        expansions : list[str] | str | None
            :ref:`expansions_parameter`
        max_results : int | None
            The maximum number of search results to be returned by a request. A
            number between 10 and the system limit (currently 500). By default,
            a request response will return 10 results.
        media_fields : list[str] | str | None
            :ref:`media_fields_parameter`
        next_token : str | None
            This parameter is used to get the next 'page' of results. The value
            used with the parameter is pulled directly from the response
            provided by the API, and should not be modified. You can learn more
            by visiting our page on `pagination`_.
        place_fields : list[str] | str | None
            :ref:`place_fields_parameter`
        poll_fields : list[str] | str | None
            :ref:`poll_fields_parameter`
        since_id : int | str | None
            Returns results with a Tweet ID greater than (for example, more
            recent than) the specified ID. The ID specified is exclusive and
            responses will not include it. If included with the same request as
            a ``start_time`` parameter, only ``since_id`` will be used.
        sort_order : str | None
            This parameter is used to specify the order in which you want the
            Tweets returned. By default, a request will return the most recent
            Tweets first (sorted by recency).
        start_time : datetime.datetime | str | None
            YYYY-MM-DDTHH:mm:ssZ (ISO 8601/RFC 3339). The oldest UTC timestamp
            from which the Tweets will be provided. Timestamp is in second
            granularity and is inclusive (for example, 12:00:01 includes the
            first second of the minute). By default, a request will return
            Tweets from up to 30 days ago if you do not include this parameter.
        tweet_fields : list[str] | str | None
            :ref:`tweet_fields_parameter`
        until_id : int | str | None
            Returns results with a Tweet ID less than (that is, older than) the
            specified ID. Used with ``since_id``. The ID specified is exclusive
            and responses will not include it.
        user_fields : list[str] | str | None
            :ref:`user_fields_parameter`

        References
        ----------
        https://developer.twitter.com/en/docs/twitter-api/tweets/search/api-reference/get-tweets-search-all

        .. _Academic Research product track: https://developer.twitter.com/en/docs/projects/overview#product-track
        .. _Tweet cap: https://developer.twitter.com/en/docs/projects/overview#tweet-cap
        .. _pagination: https://developer.twitter.com/en/docs/twitter-api/tweets/search/integrate/paginate
        """
        params["query"] = query
        return self._make_request(
            "GET", "/2/tweets/search/all", params=params,
            endpoint_parameters=(
                "end_time", "expansions", "max_results", "media.fields",
                "next_token", "place.fields", "poll.fields", "query",
                "since_id", "sort_order", "start_time", "tweet.fields",
                "until_id", "user.fields"
            ), data_type=Tweet
        )

    def search_recent_tweets(
        self, query: str, *, user_auth: bool = False,
        **params: _ParamsMappingValueType
    ) -> JSON | requests.Response | Response:
        """search_recent_tweets( \
            query, *, end_time=None, expansions=None, max_results=None, \
            media_fields=None, next_token=None, place_fields=None, \
            poll_fields=None, since_id=None, sort_order=None, \
            start_time=None, tweet_fields=None, until_id=None, \
            user_fields=None, user_auth=False \
        )

        The recent search endpoint returns Tweets from the last seven days that
        match a search query.

        The Tweets returned by this endpoint count towards the Project-level
        `Tweet cap`_.

        .. versionchanged:: 4.6
            Added ``sort_order`` parameter

        Parameters
        ----------
        query
            One rule for matching Tweets. If you are using a
            `Standard Project`_ at the Basic `access level`_, you can use the
            basic set of `operators`_ and can make queries up to 512 characters
            long. If you are using an `Academic Research Project`_ at the Basic
            access level, you can use all available operators and can make
            queries up to 1,024 characters long.
        end_time : datetime.datetime | str | None
            YYYY-MM-DDTHH:mm:ssZ (ISO 8601/RFC 3339). The newest, most recent
            UTC timestamp to which the Tweets will be provided. Timestamp is in
            second granularity and is exclusive (for example, 12:00:01 excludes
            the first second of the minute). By default, a request will return
            Tweets from as recent as 30 seconds ago if you do not include this
            parameter.
        expansions : list[str] | str | None
            :ref:`expansions_parameter`
        max_results : int | None
            The maximum number of search results to be returned by a request. A
            number between 10 and 100. By default, a request response will
            return 10 results.
        media_fields : list[str] | str | None
            :ref:`media_fields_parameter`
        next_token : str | None
            This parameter is used to get the next 'page' of results. The value
            used with the parameter is pulled directly from the response
            provided by the API, and should not be modified.
        place_fields : list[str] | str | None
            :ref:`place_fields_parameter`
        poll_fields : list[str] | str | None
            :ref:`poll_fields_parameter`
        since_id : int | str | None
            Returns results with a Tweet ID greater than (that is, more recent
            than) the specified ID. The ID specified is exclusive and responses
            will not include it. If included with the same request as a
            ``start_time`` parameter, only ``since_id`` will be used.
        sort_order : str | None
            This parameter is used to specify the order in which you want the
            Tweets returned. By default, a request will return the most recent
            Tweets first (sorted by recency).
        start_time : datetime.datetime | str | None
            YYYY-MM-DDTHH:mm:ssZ (ISO 8601/RFC 3339). The oldest UTC timestamp
            (from most recent seven days) from which the Tweets will be
            provided. Timestamp is in second granularity and is inclusive (for
            example, 12:00:01 includes the first second of the minute). If
            included with the same request as a ``since_id`` parameter, only
            ``since_id`` will be used. By default, a request will return Tweets
            from up to seven days ago if you do not include this parameter.
        tweet_fields : list[str] | str | None
            :ref:`tweet_fields_parameter`
        until_id : int | str | None
            Returns results with a Tweet ID less than (that is, older than) the
            specified ID. The ID specified is exclusive and responses will not
            include it.
        user_fields : list[str] | str | None
            :ref:`user_fields_parameter`
        user_auth
            Whether or not to use OAuth 1.0a User Context to authenticate

        References
        ----------
        https://developer.twitter.com/en/docs/twitter-api/tweets/search/api-reference/get-tweets-search-recent

        .. _Tweet cap: https://developer.twitter.com/en/docs/projects/overview#tweet-cap
        .. _Standard Project: https://developer.twitter.com/en/docs/projects
        .. _access level: https://developer.twitter.com/en/products/twitter-api/early-access/guide.html#na_1
        .. _operators: https://developer.twitter.com/en/docs/twitter-api/tweets/search/integrate/build-a-query
        .. _Academic Research Project: https://developer.twitter.com/en/docs/projects
        """
        params["query"] = query
        return self._make_request(
            "GET", "/2/tweets/search/recent", params=params,
            endpoint_parameters=(
                "end_time", "expansions", "max_results", "media.fields",
                "next_token", "place.fields", "poll.fields", "query",
                "since_id", "sort_order", "start_time", "tweet.fields",
                "until_id", "user.fields"
            ), data_type=Tweet, user_auth=user_auth
        )

    # Timelines

    def get_users_mentions(
        self, id: int | str, *, user_auth: bool = False,
        **params: _ParamsMappingValueType
    ) -> JSON | requests.Response | Response:
        """get_users_mentions( \
            id, *, end_time=None, expansions=None, max_results=None, \
            media_fields=None, pagination_token=None, place_fields=None, \
            poll_fields=None, since_id=None, start_time=None, \
            tweet_fields=None, until_id=None, user_fields=None, \
            user_auth=False \
        )

        Returns Tweets mentioning a single user specified by the requested user
        ID. By default, the most recent ten Tweets are returned per request.
        Using pagination, up to the most recent 800 Tweets can be retrieved.

        The Tweets returned by this endpoint count towards the Project-level
        `Tweet cap`_.

        Parameters
        ----------
        id
            Unique identifier of the user for whom to return Tweets mentioning
            the user. User ID can be referenced using the `user/lookup`_
            endpoint. More information on Twitter IDs is `here`_.
        end_time : datetime.datetime | str | None
            YYYY-MM-DDTHH:mm:ssZ (ISO 8601/RFC 3339). The new UTC timestamp
            from which the Tweets will be provided. Timestamp is in second
            granularity and is inclusive (for example, 12:00:01 includes the
            first second of the minute).

            Please note that this parameter does not support a millisecond
            value.
        expansions : list[str] | str | None
            :ref:`expansions_parameter`
        max_results : int | None
            Specifies the number of Tweets to try and retrieve, up to a maximum
            of 100 per distinct request. By default, 10 results are returned if
            this parameter is not supplied. The minimum permitted value is 5.
            It is possible to receive less than the ``max_results`` per request
            throughout the pagination process.
        media_fields : list[str] | str | None
            :ref:`media_fields_parameter`
        pagination_token : str | None
            This parameter is used to move forwards or backwards through
            'pages' of results, based on the value of the ``next_token`` or
            ``previous_token`` in the response. The value used with the
            parameter is pulled directly from the response provided by the API,
            and should not be modified.
        place_fields : list[str] | str | None
            :ref:`place_fields_parameter`
        poll_fields : list[str] | str | None
            :ref:`poll_fields_parameter`
        since_id : int | str | None
            Returns results with a Tweet ID greater than (that is, more recent
            than) the specified 'since' Tweet ID. There are limits to the
            number of Tweets that can be accessed through the API. If the limit
            of Tweets has occurred since the ``since_id``, the ``since_id``
            will be forced to the oldest ID available. More information on
            Twitter IDs is `here`_.
        start_time : datetime.datetime | str | None
            YYYY-MM-DDTHH:mm:ssZ (ISO 8601/RFC 3339). The oldest UTC timestamp
            from which the Tweets will be provided. Timestamp is in second
            granularity and is inclusive (for example, 12:00:01 includes the
            first second of the minute).

            Please note that this parameter does not support a millisecond
            value.
        tweet_fields : list[str] | str | None
            :ref:`tweet_fields_parameter`
        until_id : int | str | None
            Returns results with a Tweet ID less less than (that is, older
            than) the specified 'until' Tweet ID. There are limits to the
            number of Tweets that can be accessed through the API. If the limit
            of Tweets has occurred since the ``until_id``, the ``until_id``
            will be forced to the most recent ID available. More information on
            Twitter IDs is `here`_.
        user_fields : list[str] | str | None
            :ref:`user_fields_parameter`
        user_auth
            Whether or not to use OAuth 1.0a User Context to authenticate

        References
        ----------
        https://developer.twitter.com/en/docs/twitter-api/tweets/timelines/api-reference/get-users-id-mentions

        .. _Tweet cap: https://developer.twitter.com/en/docs/projects/overview#tweet-cap
        .. _user/lookup: https://developer.twitter.com/en/docs/twitter-api/users/lookup/introduction
        .. _here: https://developer.twitter.com/en/docs/twitter-ids
        """
        return self._make_request(
            "GET", f"/2/users/{id}/mentions", params=params,
            endpoint_parameters=(
                "end_time", "expansions", "max_results", "media.fields",
                "pagination_token", "place.fields", "poll.fields", "since_id",
                "start_time", "tweet.fields", "until_id", "user.fields"
            ), data_type=Tweet, user_auth=user_auth
        )

<<<<<<< HEAD
    def get_users_tweets(
        self, id: int | str, *, user_auth: bool = False,
        **params: _ParamsMappingValueType
    ) -> JSON | requests.Response | Response:
=======
    def get_home_timeline(self, *, user_auth=True, **params):
        """get_home_timeline( \
            *, end_time=None, exclude=None, expansions=None, \
            max_results=None, media_fields=None, pagination_token=None, \
            place_fields=None, poll_fields=None, since_id=None, \
            start_time=None, tweet_fields=None, until_id=None, \
            user_fields=None, user_auth=True \
        )

        Allows you to retrieve a collection of the most recent Tweets and
        Retweets posted by you and users you follow. This endpoint returns up
        to the last 3200 Tweets.

        .. note::

            When using OAuth 2.0 Authorization Code Flow with PKCE with
            ``user_auth=False``, a request is made beforehand to Twitter's API
            to determine the authenticating user's ID. This is cached and only
            done once per :class:`Client` instance for each access token used.

        Parameters
        ----------
        end_time : datetime.datetime | str | None
            YYYY-MM-DDTHH:mm:ssZ (ISO 8601/RFC 3339). The new UTC timestamp
            from which the Tweets will be provided. Timestamp is in second
            granularity and is inclusive (for example, 12:00:01 includes the
            first second of the minute).

            Please note that this parameter does not support a millisecond
            value.
        exclude : list[str] | str | None
            Comma-separated list of the types of Tweets to exclude from the
            response.
        expansions : list[str] | str | None
            :ref:`expansions_parameter`
        max_results : int | None
            Specifies the number of Tweets to try and retrieve, up to a maximum
            of 100 per distinct request. By default, 100 results are returned
            if this parameter is not supplied. The minimum permitted value is
            1. It is possible to receive less than the ``max_results`` per
            request throughout the pagination process.
        media_fields : list[str] | str | None
            :ref:`media_fields_parameter`
        pagination_token : str | None
            This parameter is used to move forwards or backwards through
            'pages' of results, based on the value of the ``next_token`` or
            ``previous_token`` in the response. The value used with the
            parameter is pulled directly from the response provided by the API,
            and should not be modified.
        place_fields : list[str] | str | None
            :ref:`place_fields_parameter`
        poll_fields : list[str] | str | None
            :ref:`poll_fields_parameter`
        since_id : int | str | None
            Returns results with a Tweet ID greater than (that is, more recent
            than) the specified 'since' Tweet ID. There are limits to the
            number of Tweets that can be accessed through the API. If the
            limit of Tweets has occurred since the ``since_id``, the
            ``since_id`` will be forced to the oldest ID available. More
            information on Twitter IDs is `here`_.
        start_time : datetime.datetime | str | None
            YYYY-MM-DDTHH:mm:ssZ (ISO 8601/RFC 3339). The oldest UTC timestamp
            from which the Tweets will be provided. Timestamp is in second
            granularity and is inclusive (for example, 12:00:01 includes the
            first second of the minute).

            Please note that this parameter does not support a millisecond
            value.
        tweet_fields : list[str] | str | None
            :ref:`tweet_fields_parameter`
        until_id : int | str | None
            Returns results with a Tweet ID less than (that is, older than) the
            specified 'until' Tweet ID. There are limits to the number of
            Tweets that can be accessed through the API. If the limit of Tweets
            has occurred since the ``until_id``, the ``until_id`` will be
            forced to the most recent ID available. More information on Twitter
            IDs is `here`_.
        user_fields : list[str] | str | None
            :ref:`user_fields_parameter`
        user_auth : bool
            Whether or not to use OAuth 1.0a User Context to authenticate

        Returns
        -------
        dict | requests.Response | Response

        References
        ----------
        https://developer.twitter.com/en/docs/twitter-api/tweets/timelines/api-reference/get-users-id-reverse-chronological

        .. _here: https://developer.twitter.com/en/docs/twitter-ids
        """
        id = self._get_authenticating_user_id(oauth_1=user_auth)
        route = f"/2/users/{id}/timelines/reverse_chronological"

        return self._make_request(
            "GET", route, params=params,
            endpoint_parameters=(
                "end_time", "exclude", "expansions", "max_results",
                "media.fields", "pagination_token", "place.fields",
                "poll.fields", "since_id", "start_time", "tweet.fields",
                "until_id", "user.fields"
            ), data_type=Tweet, user_auth=user_auth
        )

    def get_users_tweets(self, id, *, user_auth=False, **params):
>>>>>>> d4f055e3
        """get_users_tweets( \
            id, *, end_time=None, exclude=None, expansions=None, \
            max_results=None, media_fields=None, pagination_token=None, \
            place_fields=None, poll_fields=None, since_id=None, \
            start_time=None, tweet_fields=None, until_id=None, \
            user_fields=None, user_auth=False \
        )

        Returns Tweets composed by a single user, specified by the requested
        user ID. By default, the most recent ten Tweets are returned per
        request. Using pagination, the most recent 3,200 Tweets can be
        retrieved.

        The Tweets returned by this endpoint count towards the Project-level
        `Tweet cap`_.

        Parameters
        ----------
        id
            Unique identifier of the Twitter account (user ID) for whom to
            return results. User ID can be referenced using the `user/lookup`_
            endpoint. More information on Twitter IDs is `here`_.
        end_time : datetime.datetime | str | None
            YYYY-MM-DDTHH:mm:ssZ (ISO 8601/RFC 3339). The newest or most recent
            UTC timestamp from which the Tweets will be provided. Only the 3200
            most recent Tweets are available. Timestamp is in second
            granularity and is inclusive (for example, 12:00:01 includes the
            first second of the minute). Minimum allowable time is
            2010-11-06T00:00:01Z

            Please note that this parameter does not support a millisecond
            value.
        exclude : list[str] | str | None
            Comma-separated list of the types of Tweets to exclude from the
            response. When ``exclude=retweets`` is used, the maximum historical
            Tweets returned is still 3200. When the ``exclude=replies``
            parameter is used for any value, only the most recent 800 Tweets
            are available.
        expansions : list[str] | str | None
            :ref:`expansions_parameter`
        max_results : int | None
            Specifies the number of Tweets to try and retrieve, up to a maximum
            of 100 per distinct request. By default, 10 results are returned if
            this parameter is not supplied. The minimum permitted value is 5.
            It is possible to receive less than the ``max_results`` per request
            throughout the pagination process.
        media_fields : list[str] | str | None
            :ref:`media_fields_parameter`
        pagination_token : str | None
            This parameter is used to move forwards or backwards through
            'pages' of results, based on the value of the ``next_token`` or
            ``previous_token`` in the response. The value used with the
            parameter is pulled directly from the response provided by the API,
            and should not be modified.
        place_fields : list[str] | str | None
            :ref:`place_fields_parameter`
        poll_fields : list[str] | str | None
            :ref:`poll_fields_parameter`
        since_id : int | str | None
            Returns results with a Tweet ID greater than (that is, more recent
            than) the specified 'since' Tweet ID. Only the 3200 most recent
            Tweets are available. The result will exclude the ``since_id``. If
            the limit of Tweets has occurred since the ``since_id``, the
            ``since_id`` will be forced to the oldest ID available.
        start_time : datetime.datetime | str | None
            YYYY-MM-DDTHH:mm:ssZ (ISO 8601/RFC 3339). The oldest or earliest
            UTC timestamp from which the Tweets will be provided. Only the 3200
            most recent Tweets are available. Timestamp is in second
            granularity and is inclusive (for example, 12:00:01 includes the
            first second of the minute). Minimum allowable time is
            2010-11-06T00:00:00Z

            Please note that this parameter does not support a millisecond
            value.
        tweet_fields : list[str] | str | None
            :ref:`tweet_fields_parameter`
        until_id : int | str | None
            Returns results with a Tweet ID less less than (that is, older
            than) the specified 'until' Tweet ID. Only the 3200 most recent
            Tweets are available. The result will exclude the ``until_id``. If
            the limit of Tweets has occurred since the ``until_id``, the
            ``until_id`` will be forced to the most recent ID available.
        user_fields : list[str] | str | None
            :ref:`user_fields_parameter`
        user_auth
            Whether or not to use OAuth 1.0a User Context to authenticate

        References
        ----------
        https://developer.twitter.com/en/docs/twitter-api/tweets/timelines/api-reference/get-users-id-tweets

        .. _Tweet cap: https://developer.twitter.com/en/docs/projects/overview#tweet-cap
        .. _user/lookup: https://developer.twitter.com/en/docs/twitter-api/users/lookup/introduction
        .. _here: https://developer.twitter.com/en/docs/twitter-ids
        """
        return self._make_request(
            "GET", f"/2/users/{id}/tweets", params=params,
            endpoint_parameters=(
                "end_time", "exclude", "expansions", "max_results",
                "media.fields", "pagination_token", "place.fields",
                "poll.fields", "since_id", "start_time", "tweet.fields",
                "until_id", "user.fields"
            ), data_type=Tweet, user_auth=user_auth
        )

    # Tweet counts

    def get_all_tweets_count(
        self, query: str, **params: _ParamsMappingValueType
    ) -> JSON | requests.Response | Response:
        """get_all_tweets_count( \
            query, *, end_time=None, granularity=None, next_token=None, \
            since_id=None, start_time=None, until_id=None \
        )

        This endpoint is only available to those users who have been approved
        for the `Academic Research product track`_.

        The full-archive search endpoint returns the complete history of public
        Tweets matching a search query; since the first Tweet was created March
        26, 2006.

        Parameters
        ----------
        query
            One query for matching Tweets. Up to 1024 characters.
        end_time : datetime.datetime | str | None
            YYYY-MM-DDTHH:mm:ssZ (ISO 8601/RFC 3339). Used with ``start_time``.
            The newest, most recent UTC timestamp to which the Tweets will be
            provided. Timestamp is in second granularity and is exclusive (for
            example, 12:00:01 excludes the first second of the minute). If used
            without ``start_time``, Tweets from 30 days before ``end_time``
            will be returned by default. If not specified, ``end_time`` will
            default to [now - 30 seconds].
        granularity : str | None
            This is the granularity that you want the timeseries count data to
            be grouped by. You can request ``minute``, ``hour``, or ``day``
            granularity. The default granularity, if not specified is ``hour``.
        next_token : str | None
            This parameter is used to get the next 'page' of results. The value
            used with the parameter is pulled directly from the response
            provided by the API, and should not be modified. You can learn more
            by visiting our page on `pagination`_.
        since_id : int | str | None
            Returns results with a Tweet ID greater than (for example, more
            recent than) the specified ID. The ID specified is exclusive and
            responses will not include it. If included with the same request as
            a ``start_time`` parameter, only ``since_id`` will be used.
        start_time : datetime.datetime | str | None
            YYYY-MM-DDTHH:mm:ssZ (ISO 8601/RFC 3339). The oldest UTC timestamp
            from which the Tweets will be provided. Timestamp is in second
            granularity and is inclusive (for example, 12:00:01 includes the
            first second of the minute). By default, a request will return
            Tweets from up to 30 days ago if you do not include this parameter.
        until_id : int | str | None
            Returns results with a Tweet ID less than (that is, older than) the
            specified ID. Used with ``since_id``. The ID specified is exclusive
            and responses will not include it.

        References
        ----------
        https://developer.twitter.com/en/docs/twitter-api/tweets/counts/api-reference/get-tweets-counts-all

        .. _Academic Research product track: https://developer.twitter.com/en/docs/projects/overview#product-track
        .. _pagination: https://developer.twitter.com/en/docs/twitter-api/tweets/search/integrate/paginate
        """
        params["query"] = query
        return self._make_request(
            "GET", "/2/tweets/counts/all", params=params,
            endpoint_parameters=(
                "end_time", "granularity", "next_token", "query", "since_id",
                "start_time", "until_id"
            )
        )

    def get_recent_tweets_count(
        self, query: str, **params: _ParamsMappingValueType
    ) -> JSON | requests.Response | Response:
        """get_recent_tweets_count( \
            query, *, end_time=None, granularity=None, since_id=None, \
            start_time=None, until_id=None \
        )

        The recent Tweet counts endpoint returns count of Tweets from the last
        seven days that match a search query.

        Parameters
        ----------
        query
            One rule for matching Tweets. If you are using a
            `Standard Project`_ at the Basic `access level`_, you can use the
            basic set of `operators`_ and can make queries up to 512 characters
            long. If you are using an `Academic Research Project`_ at the Basic
            access level, you can use all available operators and can make
            queries up to 1,024 characters long.
        end_time : datetime.datetime | str | None
            YYYY-MM-DDTHH:mm:ssZ (ISO 8601/RFC 3339). The newest, most recent
            UTC timestamp to which the Tweets will be provided. Timestamp is in
            second granularity and is exclusive (for example, 12:00:01 excludes
            the first second of the minute). By default, a request will return
            Tweets from as recent as 30 seconds ago if you do not include this
            parameter.
        granularity : str | None
            This is the granularity that you want the timeseries count data to
            be grouped by. You can request ``minute``, ``hour``, or ``day``
            granularity. The default granularity, if not specified is ``hour``.
        since_id : int | str | None
            Returns results with a Tweet ID greater than (that is, more recent
            than) the specified ID. The ID specified is exclusive and responses
            will not include it. If included with the same request as a
            ``start_time`` parameter, only ``since_id`` will be used.
        start_time : datetime.datetime | str | None
            YYYY-MM-DDTHH:mm:ssZ (ISO 8601/RFC 3339). The oldest UTC timestamp
            (from most recent seven days) from which the Tweets will be
            provided. Timestamp is in second granularity and is inclusive (for
            example, 12:00:01 includes the first second of the minute). If
            included with the same request as a ``since_id`` parameter, only
            ``since_id`` will be used. By default, a request will return Tweets
            from up to seven days ago if you do not include this parameter.
        until_id : int | str | None
            Returns results with a Tweet ID less than (that is, older than) the
            specified ID. The ID specified is exclusive and responses will not
            include it.

        References
        ----------
        https://developer.twitter.com/en/docs/twitter-api/tweets/counts/api-reference/get-tweets-counts-recent

        .. _Standard Project: https://developer.twitter.com/en/docs/projects
        .. _access level: https://developer.twitter.com/en/products/twitter-api/early-access/guide.html#na_1
        .. _operators: https://developer.twitter.com/en/docs/twitter-api/tweets/search/integrate/build-a-query
        .. _Academic Research Project: https://developer.twitter.com/en/docs/projects
        """
        params["query"] = query
        return self._make_request(
            "GET", "/2/tweets/counts/recent", params=params,
            endpoint_parameters=(
                "end_time", "granularity", "query", "since_id", "start_time",
                "until_id"
            )
        )

    # Tweet lookup

    def get_tweet(
        self, id: int | str, *, user_auth: bool = False,
        **params: _ParamsMappingValueType
    ) -> JSON | requests.Response | Response:
        """get_tweet( \
            id, *, expansions=None, media_fields=None, place_fields=None, \
            poll_fields=None, tweet_fields=None, user_fields=None, \
            user_auth=False \
        )

        Returns a variety of information about a single Tweet specified by
        the requested ID.

        Parameters
        ----------
        id
            Unique identifier of the Tweet to request
        expansions : list[str] | str | None
            :ref:`expansions_parameter`
        media_fields : list[str] | str | None
            :ref:`media_fields_parameter`
        place_fields : list[str] | str | None
            :ref:`place_fields_parameter`
        poll_fields : list[str] | str | None
            :ref:`poll_fields_parameter`
        tweet_fields : list[str] | str | None
            :ref:`tweet_fields_parameter`
        user_fields : list[str] | str | None
            :ref:`user_fields_parameter`
        user_auth
            Whether or not to use OAuth 1.0a User Context to authenticate

        References
        ----------
        https://developer.twitter.com/en/docs/twitter-api/tweets/lookup/api-reference/get-tweets-id
        """
        return self._make_request(
            "GET", f"/2/tweets/{id}", params=params,
            endpoint_parameters=(
                "expansions", "media.fields", "place.fields", "poll.fields",
                "tweet.fields", "user.fields"
            ), data_type=Tweet, user_auth=user_auth
        )

    def get_tweets(
        self, ids: list[int | str] | str, *, user_auth: bool = False,
        **params: _ParamsMappingValueType
    ) -> JSON | requests.Response | Response:
        """get_tweets( \
            ids, *, expansions=None, media_fields=None, place_fields=None, \
            poll_fields=None, tweet_fields=None, user_fields=None, \
            user_auth=False \
        )

        Returns a variety of information about the Tweet specified by the
        requested ID or list of IDs.

        Parameters
        ----------
        ids
            A comma separated list of Tweet IDs. Up to 100 are allowed in a
            single request. Make sure to not include a space between commas and
            fields.
        expansions : list[str] | str | None
            :ref:`expansions_parameter`
        media_fields : list[str] | str | None
            :ref:`media_fields_parameter`
        place_fields : list[str] | str | None
            :ref:`place_fields_parameter`
        poll_fields : list[str] | str | None
            :ref:`poll_fields_parameter`
        tweet_fields : list[str] | str | None
            :ref:`tweet_fields_parameter`
        user_fields : list[str] | str | None
            :ref:`user_fields_parameter`
        user_auth
            Whether or not to use OAuth 1.0a User Context to authenticate

        References
        ----------
        https://developer.twitter.com/en/docs/twitter-api/tweets/lookup/api-reference/get-tweets
        """
        params["ids"] = ids
        return self._make_request(
            "GET", "/2/tweets", params=params,
            endpoint_parameters=(
                "ids", "expansions", "media.fields", "place.fields",
                "poll.fields", "tweet.fields", "user.fields"
            ), data_type=Tweet, user_auth=user_auth
        )

    # Blocks

    def unblock(
        self, target_user_id: int | str, *, user_auth: bool = True
    ) -> JSON | requests.Response | Response:
        """Unblock another user.

        The request succeeds with no action when the user sends a request to a
        user they're not blocking or have already unblocked.

        .. note::

            When using OAuth 2.0 Authorization Code Flow with PKCE with
            ``user_auth=False``, a request is made beforehand to Twitter's API
            to determine the authenticating user's ID. This is cached and only
            done once per :class:`Client` instance for each access token used.

        .. versionchanged:: 4.5
            Added ``user_auth`` parameter

        .. versionchanged:: 4.8
            Added support for using OAuth 2.0 Authorization Code Flow with PKCE

        .. versionchanged:: 4.8
            Changed to raise :class:`TypeError` when the access token isn't set

        Parameters
        ----------
        target_user_id
            The user ID of the user that you would like to unblock.
        user_auth
            Whether or not to use OAuth 1.0a User Context to authenticate

        Raises
        ------
        TypeError
            If the access token isn't set

        References
        ----------
        https://developer.twitter.com/en/docs/twitter-api/users/blocks/api-reference/delete-users-user_id-blocking
        """
        source_user_id = self._get_authenticating_user_id(oauth_1=user_auth)
        route = f"/2/users/{source_user_id}/blocking/{target_user_id}"

        return self._make_request(
            "DELETE", route, user_auth=user_auth
        )

    def get_blocked(
        self, *, user_auth: bool = True, **params: _ParamsMappingValueType
    ) -> JSON | requests.Response | Response:
        """get_blocked( \
            *, expansions=None, max_results=None, pagination_token=None, \
            tweet_fields=None, user_fields=None, user_auth=True \
        )

        Returns a list of users who are blocked by the authenticating user.

        .. note::

            When using OAuth 2.0 Authorization Code Flow with PKCE with
            ``user_auth=False``, a request is made beforehand to Twitter's API
            to determine the authenticating user's ID. This is cached and only
            done once per :class:`Client` instance for each access token used.

        .. versionchanged:: 4.5
            Added ``user_auth`` parameter

        .. versionchanged:: 4.8
            Added support for using OAuth 2.0 Authorization Code Flow with PKCE

        .. versionchanged:: 4.8
            Changed to raise :class:`TypeError` when the access token isn't set

        Parameters
        ----------
        expansions : list[str] | str | None
            :ref:`expansions_parameter`
        max_results : int | None
            The maximum number of results to be returned per page. This can be
            a number between 1 and 1000. By default, each page will return 100
            results.
        pagination_token : str | None
            Used to request the next page of results if all results weren't
            returned with the latest request, or to go back to the previous
            page of results.
        tweet_fields : list[str] | str | None
            :ref:`tweet_fields_parameter`
        user_fields : list[str] | str | None
            :ref:`user_fields_parameter`
        user_auth
            Whether or not to use OAuth 1.0a User Context to authenticate

        Raises
        ------
        TypeError
            If the access token isn't set

        References
        ----------
        https://developer.twitter.com/en/docs/twitter-api/users/blocks/api-reference/get-users-blocking
        """
        id = self._get_authenticating_user_id(oauth_1=user_auth)
        route = f"/2/users/{id}/blocking"

        return self._make_request(
            "GET", route, params=params,
            endpoint_parameters=(
                "expansions", "max_results", "pagination_token",
                "tweet.fields", "user.fields"
            ), data_type=User, user_auth=user_auth
        )

    def block(
        self, target_user_id: int | str, *, user_auth: bool = True
    ) -> JSON | requests.Response | Response:
        """Block another user.

        .. note::

            When using OAuth 2.0 Authorization Code Flow with PKCE with
            ``user_auth=False``, a request is made beforehand to Twitter's API
            to determine the authenticating user's ID. This is cached and only
            done once per :class:`Client` instance for each access token used.

        .. versionchanged:: 4.5
            Added ``user_auth`` parameter

        .. versionchanged:: 4.8
            Added support for using OAuth 2.0 Authorization Code Flow with PKCE

        .. versionchanged:: 4.8
            Changed to raise :class:`TypeError` when the access token isn't set

        Parameters
        ----------
        target_user_id
            The user ID of the user that you would like to block.
        user_auth
            Whether or not to use OAuth 1.0a User Context to authenticate

        Raises
        ------
        TypeError
            If the access token isn't set

        References
        ----------
        https://developer.twitter.com/en/docs/twitter-api/users/blocks/api-reference/post-users-user_id-blocking
        """
        id = self._get_authenticating_user_id(oauth_1=user_auth)
        route = f"/2/users/{id}/blocking"

        return self._make_request(
            "POST", route, json={"target_user_id": str(target_user_id)},
            user_auth=user_auth
        )

    # Follows

    def unfollow_user(
        self, target_user_id: int | str, *, user_auth: bool = True
    ) -> JSON | requests.Response | Response:
        """Allows a user ID to unfollow another user.

        The request succeeds with no action when the authenticated user sends a
        request to a user they're not following or have already unfollowed.

        .. note::

            When using OAuth 2.0 Authorization Code Flow with PKCE with
            ``user_auth=False``, a request is made beforehand to Twitter's API
            to determine the authenticating user's ID. This is cached and only
            done once per :class:`Client` instance for each access token used.

        .. versionchanged:: 4.2
            Renamed from :meth:`Client.unfollow`

        .. versionchanged:: 4.5
            Added ``user_auth`` parameter

        .. versionchanged:: 4.8
            Added support for using OAuth 2.0 Authorization Code Flow with PKCE

        .. versionchanged:: 4.8
            Changed to raise :class:`TypeError` when the access token isn't set

        Parameters
        ----------
        target_user_id
            The user ID of the user that you would like to unfollow.
        user_auth
            Whether or not to use OAuth 1.0a User Context to authenticate

        Raises
        ------
        TypeError
            If the access token isn't set

        References
        ----------
        https://developer.twitter.com/en/docs/twitter-api/users/follows/api-reference/delete-users-source_id-following
        """
        source_user_id = self._get_authenticating_user_id(oauth_1=user_auth)
        route = f"/2/users/{source_user_id}/following/{target_user_id}"

        return self._make_request(
            "DELETE", route, user_auth=user_auth
        )

    def unfollow(
        self, target_user_id: int | str, *, user_auth: bool = True
    ) -> JSON | requests.Response | Response:
        """Alias for :meth:`Client.unfollow_user`

        .. deprecated:: 4.2
            Use :meth:`Client.unfollow_user` instead.
        """
        warnings.warn(
            "Client.unfollow is deprecated; use Client.unfollow_user instead.",
            DeprecationWarning
        )
        return self.unfollow_user(target_user_id, user_auth=user_auth)

    def get_users_followers(
        self, id: int | str, *, user_auth: bool = False,
        **params: _ParamsMappingValueType
    ) -> JSON | requests.Response | Response:
        """get_users_followers( \
            id, *, expansions=None, max_results=None, pagination_token=None, \
            tweet_fields=None, user_fields=None, user_auth=False \
        )

        Returns a list of users who are followers of the specified user ID.

        Parameters
        ----------
        id
            The user ID whose followers you would like to retrieve.
        expansions : list[str] | str | None
            :ref:`expansions_parameter`
        max_results : int | None
            The maximum number of results to be returned per page. This can be
            a number between 1 and the 1000. By default, each page will return
            100 results.
        pagination_token : str | None
            Used to request the next page of results if all results weren't
            returned with the latest request, or to go back to the previous
            page of results. To return the next page, pass the ``next_token``
            returned in your previous response. To go back one page, pass the
            ``previous_token`` returned in your previous response.
        tweet_fields : list[str] | str | None
            :ref:`tweet_fields_parameter`
        user_fields : list[str] | str | None
            :ref:`user_fields_parameter`
        user_auth
            Whether or not to use OAuth 1.0a User Context to authenticate

        References
        ----------
        https://developer.twitter.com/en/docs/twitter-api/users/follows/api-reference/get-users-id-followers
        """
        return self._make_request(
            "GET", f"/2/users/{id}/followers", params=params,
            endpoint_parameters=(
                "expansions", "max_results", "pagination_token",
                "tweet.fields", "user.fields"
            ),
            data_type=User, user_auth=user_auth
        )

    def get_users_following(
        self, id: int | str, *, user_auth: bool = False,
        **params: _ParamsMappingValueType
    ) -> JSON | requests.Response | Response:
        """get_users_following( \
            id, *, expansions=None, max_results=None, pagination_token=None, \
            tweet_fields=None, user_fields=None, user_auth=False \
        )

        Returns a list of users the specified user ID is following.

        Parameters
        ----------
        id
            The user ID whose following you would like to retrieve.
        expansions : list[str] | str | None
            :ref:`expansions_parameter`
        max_results : int | None
            The maximum number of results to be returned per page. This can be
            a number between 1 and the 1000. By default, each page will return
            100 results.
        pagination_token : str | None
            Used to request the next page of results if all results weren't
            returned with the latest request, or to go back to the previous
            page of results. To return the next page, pass the ``next_token``
            returned in your previous response. To go back one page, pass the
            ``previous_token`` returned in your previous response.
        tweet_fields : list[str] | str | None
            :ref:`tweet_fields_parameter`
        user_fields : list[str] | str | None
            :ref:`user_fields_parameter`
        user_auth
            Whether or not to use OAuth 1.0a User Context to authenticate

        References
        ----------
        https://developer.twitter.com/en/docs/twitter-api/users/follows/api-reference/get-users-id-following
        """
        return self._make_request(
            "GET", f"/2/users/{id}/following", params=params,
            endpoint_parameters=(
                "expansions", "max_results", "pagination_token",
                "tweet.fields", "user.fields"
            ), data_type=User, user_auth=user_auth
        )

    def follow_user(
        self, target_user_id: int | str, *, user_auth: bool = True
    ) -> JSON | requests.Response | Response:
        """Allows a user ID to follow another user.

        If the target user does not have public Tweets, this endpoint will send
        a follow request.

        The request succeeds with no action when the authenticated user sends a
        request to a user they're already following, or if they're sending a
        follower request to a user that does not have public Tweets.

        .. note::

            When using OAuth 2.0 Authorization Code Flow with PKCE with
            ``user_auth=False``, a request is made beforehand to Twitter's API
            to determine the authenticating user's ID. This is cached and only
            done once per :class:`Client` instance for each access token used.

        .. versionchanged:: 4.2
            Renamed from :meth:`Client.follow`

        .. versionchanged:: 4.5
            Added ``user_auth`` parameter

        .. versionchanged:: 4.8
            Added support for using OAuth 2.0 Authorization Code Flow with PKCE

        .. versionchanged:: 4.8
            Changed to raise :class:`TypeError` when the access token isn't set

        Parameters
        ----------
        target_user_id
            The user ID of the user that you would like to follow.
        user_auth
            Whether or not to use OAuth 1.0a User Context to authenticate

        Raises
        ------
        TypeError
            If the access token isn't set

        References
        ----------
        https://developer.twitter.com/en/docs/twitter-api/users/follows/api-reference/post-users-source_user_id-following
        """
        source_user_id = self._get_authenticating_user_id(oauth_1=user_auth)
        route = f"/2/users/{source_user_id}/following"

        return self._make_request(
            "POST", route, json={"target_user_id": str(target_user_id)},
            user_auth=user_auth
        )

    def follow(
        self, target_user_id: int | str, *, user_auth: bool = True
    ) -> JSON | requests.Response | Response:
        """Alias for :meth:`Client.follow_user`

        .. deprecated:: 4.2
            Use :meth:`Client.follow_user` instead.
        """
        warnings.warn(
            "Client.follow is deprecated; use Client.follow_user instead.",
            DeprecationWarning
        )
        return self.follow_user(target_user_id, user_auth=user_auth)

    # Mutes

    def unmute(
        self, target_user_id: int | str, *, user_auth: bool = True
    ) -> JSON | requests.Response | Response:
        """Allows an authenticated user ID to unmute the target user.

        The request succeeds with no action when the user sends a request to a
        user they're not muting or have already unmuted.

        .. note::

            When using OAuth 2.0 Authorization Code Flow with PKCE with
            ``user_auth=False``, a request is made beforehand to Twitter's API
            to determine the authenticating user's ID. This is cached and only
            done once per :class:`Client` instance for each access token used.

        .. versionchanged:: 4.5
            Added ``user_auth`` parameter

        .. versionchanged:: 4.8
            Added support for using OAuth 2.0 Authorization Code Flow with PKCE

        .. versionchanged:: 4.8
            Changed to raise :class:`TypeError` when the access token isn't set

        Parameters
        ----------
        target_user_id
            The user ID of the user that you would like to unmute.
        user_auth
            Whether or not to use OAuth 1.0a User Context to authenticate

        Raises
        ------
        TypeError
            If the access token isn't set

        References
        ----------
        https://developer.twitter.com/en/docs/twitter-api/users/mutes/api-reference/delete-users-user_id-muting
        """
        source_user_id = self._get_authenticating_user_id(oauth_1=user_auth)
        route = f"/2/users/{source_user_id}/muting/{target_user_id}"

        return self._make_request(
            "DELETE", route, user_auth=user_auth
        )

    def get_muted(
        self, *, user_auth: bool = True, **params: _ParamsMappingValueType
    ) -> JSON | requests.Response | Response:
        """get_muted( \
            *, expansions=None, max_results=None, pagination_token=None, \
            tweet_fields=None, user_fields=None, user_auth=True \
        )

        Returns a list of users who are muted by the authenticating user.

        .. note::

            When using OAuth 2.0 Authorization Code Flow with PKCE with
            ``user_auth=False``, a request is made beforehand to Twitter's API
            to determine the authenticating user's ID. This is cached and only
            done once per :class:`Client` instance for each access token used.

        .. versionadded:: 4.1

        .. versionchanged:: 4.5
            Added ``user_auth`` parameter

        .. versionchanged:: 4.8
            Added support for using OAuth 2.0 Authorization Code Flow with PKCE

        .. versionchanged:: 4.8
            Changed to raise :class:`TypeError` when the access token isn't set

        Parameters
        ----------
        expansions : list[str] | str | None
            :ref:`expansions_parameter`
        max_results : int | None
            The maximum number of results to be returned per page. This can be
            a number between 1 and 1000. By default, each page will return 100
            results.
        pagination_token : str | None
            Used to request the next page of results if all results weren't
            returned with the latest request, or to go back to the previous
            page of results.
        tweet_fields : list[str] | str | None
            :ref:`tweet_fields_parameter`
        user_fields : list[str] | str | None
            :ref:`user_fields_parameter`
        user_auth
            Whether or not to use OAuth 1.0a User Context to authenticate

        Raises
        ------
        TypeError
            If the access token isn't set

        References
        ----------
        https://developer.twitter.com/en/docs/twitter-api/users/mutes/api-reference/get-users-muting
        """
        id = self._get_authenticating_user_id(oauth_1=user_auth)
        route = f"/2/users/{id}/muting"

        return self._make_request(
            "GET", route, params=params,
            endpoint_parameters=(
                "expansions", "max_results", "pagination_token",
                "tweet.fields", "user.fields"
            ), data_type=User, user_auth=user_auth
        )

    def mute(
        self, target_user_id: int | str, *, user_auth: bool = True
    ) -> JSON | requests.Response | Response:
        """Allows an authenticated user ID to mute the target user.

        .. note::

            When using OAuth 2.0 Authorization Code Flow with PKCE with
            ``user_auth=False``, a request is made beforehand to Twitter's API
            to determine the authenticating user's ID. This is cached and only
            done once per :class:`Client` instance for each access token used.

        .. versionchanged:: 4.5
            Added ``user_auth`` parameter

        .. versionchanged:: 4.8
            Added support for using OAuth 2.0 Authorization Code Flow with PKCE

        .. versionchanged:: 4.8
            Changed to raise :class:`TypeError` when the access token isn't set

        Parameters
        ----------
        target_user_id
            The user ID of the user that you would like to mute.
        user_auth
            Whether or not to use OAuth 1.0a User Context to authenticate

        Raises
        ------
        TypeError
            If the access token isn't set

        References
        ----------
        https://developer.twitter.com/en/docs/twitter-api/users/mutes/api-reference/post-users-user_id-muting
        """
        id = self._get_authenticating_user_id(oauth_1=user_auth)
        route = f"/2/users/{id}/muting"

        return self._make_request(
            "POST", route, json={"target_user_id": str(target_user_id)},
            user_auth=user_auth
        )

    # User lookup

    def get_user(
        self, *, id: int | str | None = None, username: str | None = None,
        user_auth: bool = False, **params: _ParamsMappingValueType
    ) -> JSON | requests.Response | Response:
        """get_user(*, id=None, username=None, expansions=None, \
                    tweet_fields=None, user_fields=None, user_auth=False)

        Returns a variety of information about a single user specified by the
        requested ID or username.

        Parameters
        ----------
        id : int | str | None
            The ID of the user to lookup.
        username : str | None
            The Twitter username (handle) of the user.
        expansions : list[str] | str | None
            :ref:`expansions_parameter`
        tweet_fields : list[str] | str | None
            :ref:`tweet_fields_parameter`
        user_fields : list[str] | str | None
            :ref:`user_fields_parameter`
        user_auth
            Whether or not to use OAuth 1.0a User Context to authenticate

        Raises
        ------
        TypeError
            If ID and username are not passed or both are passed

        References
        ----------
        https://developer.twitter.com/en/docs/twitter-api/users/lookup/api-reference/get-users-id
        https://developer.twitter.com/en/docs/twitter-api/users/lookup/api-reference/get-users-by-username-username
        """
        if id is not None and username is not None:
            raise TypeError("Expected ID or username, not both")

        route = "/2/users"

        if id is not None:
            route += f"/{id}"
        elif username is not None:
            route += f"/by/username/{username}"
        else:
            raise TypeError("ID or username is required")

        return self._make_request(
            "GET", route, params=params,
            endpoint_parameters=("expansions", "tweet.fields", "user.fields"),
            data_type=User, user_auth=user_auth
        )

    def get_users(
        self, *, ids: list[int | str] | str | None = None,
        usernames: list[str] | str | None = None, user_auth: bool = False,
        **params: _ParamsMappingValueType
    ) -> JSON | requests.Response | Response:
        """get_users(*, ids=None, usernames=None, expansions=None, \
                     tweet_fields=None, user_fields=None, user_auth=False)

        Returns a variety of information about one or more users specified by
        the requested IDs or usernames.

        Parameters
        ----------
        ids : list[int | str] | str | None
            A comma separated list of user IDs. Up to 100 are allowed in a
            single request. Make sure to not include a space between commas and
            fields.
        usernames : list[str] | str | None
            A comma separated list of Twitter usernames (handles). Up to 100
            are allowed in a single request. Make sure to not include a space
            between commas and fields.
        expansions : list[str] | str | None
            :ref:`expansions_parameter`
        tweet_fields : list[str] | str | None
            :ref:`tweet_fields_parameter`
        user_fields : list[str] | str | None
            :ref:`user_fields_parameter`
        user_auth
            Whether or not to use OAuth 1.0a User Context to authenticate

        Raises
        ------
        TypeError
            If IDs and usernames are not passed or both are passed

        References
        ----------
        https://developer.twitter.com/en/docs/twitter-api/users/lookup/api-reference/get-users
        https://developer.twitter.com/en/docs/twitter-api/users/lookup/api-reference/get-users-by
        """
        if ids is not None and usernames is not None:
            raise TypeError("Expected IDs or usernames, not both")

        route = "/2/users"

        if ids is not None:
            params["ids"] = ids
        elif usernames is not None:
            route += "/by"
            params["usernames"] = usernames
        else:
            raise TypeError("IDs or usernames are required")

        return self._make_request(
            "GET", route, params=params,
            endpoint_parameters=(
                "ids", "usernames", "expansions", "tweet.fields", "user.fields"
            ), data_type=User, user_auth=user_auth
        )

    def get_me(
        self, *, user_auth: bool = True, **params: _ParamsMappingValueType
    ) -> JSON | requests.Response | Response:
        """get_me(*, expansions=None, tweet_fields=None, user_fields=None, \
                  user_auth=True)

        Returns information about an authorized user.

        .. versionadded:: 4.5

        Parameters
        ----------
        expansions : list[str] | str | None
            :ref:`expansions_parameter`
        tweet_fields : list[str] | str | None
            :ref:`tweet_fields_parameter`
        user_fields : list[str] | str | None
            :ref:`user_fields_parameter`
        user_auth
            Whether or not to use OAuth 1.0a User Context to authenticate

        References
        ----------
        https://developer.twitter.com/en/docs/twitter-api/users/lookup/api-reference/get-users-me
        """
        return self._make_request(
            "GET", f"/2/users/me", params=params,
            endpoint_parameters=("expansions", "tweet.fields", "user.fields"),
            data_type=User, user_auth=user_auth
        )

    # Search Spaces

    def search_spaces(
        self, query: str, **params: _ParamsMappingValueType
    ) -> JSON | requests.Response | Response:
        """search_spaces(query, *, expansions=None, max_results=None, \
                         space_fields=None, state=None, user_fields=None)

        Return live or scheduled Spaces matching your specified search terms

        .. versionadded:: 4.1

        .. versionchanged:: 4.2
            ``state`` is now an optional parameter.

        Parameters
        ----------
        query
            Your search term. This can be any text (including mentions and
            Hashtags) present in the title of the Space.
        expansions : list[str] | str | None
            :ref:`expansions_parameter`
        max_results : int | None
            The maximum number of results to return in this request. Specify a
            value between 1 and 100.
        space_fields : list[str] | str | None
            :ref:`space_fields_parameter`
        state : str | None
            Determines the type of results to return. This endpoint returns all
            Spaces by default. Use ``live`` to only return live Spaces or
            ``scheduled`` to only return upcoming Spaces.
        user_fields : list[str] | str | None
            :ref:`user_fields_parameter`

        References
        ----------
        https://developer.twitter.com/en/docs/twitter-api/spaces/search/api-reference/get-spaces-search
        """
        params["query"] = query
        return self._make_request(
            "GET", "/2/spaces/search", params=params,
            endpoint_parameters=(
                "query", "expansions", "max_results", "space.fields", "state",
                "user.fields"
            ), data_type=Space
        )

    # Spaces lookup

    def get_spaces(
        self, *, ids: list[str] | str | None = None,
        user_ids: list[int | str] | str | None = None,
        **params: _ParamsMappingValueType
    ) -> JSON | requests.Response | Response:
        """get_spaces(*, ids=None, user_ids=None, expansions=None, \
                      space_fields=None, user_fields=None)

        Returns details about multiple live or scheduled Spaces (created by the
        specified user IDs if specified). Up to 100 comma-separated Space or
        user IDs can be looked up using this endpoint.

        .. versionadded:: 4.1

        Parameters
        ----------
        ids : list[str] | str | None
            A comma separated list of Spaces (up to 100).
        user_ids : list[int | str] | str | None
            A comma separated list of user IDs (up to 100).
        expansions : list[str] | str | None
            :ref:`expansions_parameter`
        space_fields : list[str] | str | None
            :ref:`space_fields_parameter`
        user_fields : list[str] | str | None
            :ref:`user_fields_parameter`

        Raises
        ------
        TypeError
            If IDs and user IDs are not passed or both are passed

        References
        ----------
        https://developer.twitter.com/en/docs/twitter-api/spaces/lookup/api-reference/get-spaces
        https://developer.twitter.com/en/docs/twitter-api/spaces/lookup/api-reference/get-spaces-by-creator-ids
        """
        if ids is not None and user_ids is not None:
            raise TypeError("Expected IDs or user IDs, not both")

        route = "/2/spaces"

        if ids is not None:
            params["ids"] = ids
        elif user_ids is not None:
            route += "/by/creator_ids"
            params["user_ids"] = user_ids
        else:
            raise TypeError("IDs or user IDs are required")

        return self._make_request(
            "GET", route, params=params,
            endpoint_parameters=(
                "ids", "user_ids", "expansions", "space.fields", "user.fields"
            ), data_type=Space
        )

    def get_space(
        self, id: list[str] | str, **params: _ParamsMappingValueType
    ) -> JSON | requests.Response | Response:
        """get_space(id, *, expansions=None, space_fields=None, \
                     user_fields=None)

        Returns a variety of information about a single Space specified by the
        requested ID.

        .. versionadded:: 4.1

        Parameters
        ----------
        id
            Unique identifier of the Space to request.
        expansions : list[str] | str | None
            :ref:`expansions_parameter`
        space_fields : list[str] | str | None
            :ref:`space_fields_parameter`
        user_fields : list[str] | str | None
            :ref:`user_fields_parameter`

        References
        ----------
        https://developer.twitter.com/en/docs/twitter-api/spaces/lookup/api-reference/get-spaces-id
        """
        return self._make_request(
            "GET", f"/2/spaces/{id}", params=params,
            endpoint_parameters=(
                "expansions", "space.fields", "user.fields"
            ), data_type=Space
        )

    def get_space_buyers(
        self, id: str, **params: _ParamsMappingValueType
    ) -> JSON | requests.Response | Response:
        """get_space_buyers( \
            id, *, expansions=None, media_fields=None, place_fields=None, \
            poll_fields=None, tweet_fields=None, user_fields=None \
        )

        Returns a list of user who purchased a ticket to the requested Space.
        You must authenticate the request using the Access Token of the creator
        of the requested Space.

        .. versionadded:: 4.4

        Parameters
        ----------
        id
            Unique identifier of the Space for which you want to request
            Tweets.
        expansions : list[str] | str | None
            :ref:`expansions_parameter`
        media_fields : list[str] | str | None
            :ref:`media_fields_parameter`
        place_fields : list[str] | str | None
            :ref:`place_fields_parameter`
        poll_fields : list[str] | str | None
            :ref:`poll_fields_parameter`
        tweet_fields : list[str] | str | None
            :ref:`tweet_fields_parameter`
        user_fields : list[str] | str | None
            :ref:`user_fields_parameter`

        References
        ----------
        https://developer.twitter.com/en/docs/twitter-api/spaces/lookup/api-reference/get-spaces-id-buyers
        """
        return self._make_request(
            "GET", f"/2/spaces/{id}/buyers", params=params,
            endpoint_parameters=(
                "expansions", "media.fields", "place.fields", "poll.fields",
                "tweet.fields", "user.fields"
            ), data_type=User
        )

    def get_space_tweets(
        self, id: str, **params: _ParamsMappingValueType
    ) -> JSON | requests.Response | Response:
        """get_space_tweets( \
            id, *, expansions=None, media_fields=None, place_fields=None, \
            poll_fields=None, tweet_fields=None, user_fields=None \
        )

        Returns Tweets shared in the requested Spaces.

        .. versionadded:: 4.6

        Parameters
        ----------
        id
            Unique identifier of the Space containing the Tweets you'd like to
            access.
        expansions : list[str] | str | None
            :ref:`expansions_parameter`
        media_fields : list[str] | str | None
            :ref:`media_fields_parameter`
        place_fields : list[str] | str | None
            :ref:`place_fields_parameter`
        poll_fields : list[str] | str | None
            :ref:`poll_fields_parameter`
        tweet_fields : list[str] | str | None
            :ref:`tweet_fields_parameter`
        user_fields : list[str] | str | None
            :ref:`user_fields_parameter`

        References
        ----------
        https://developer.twitter.com/en/docs/twitter-api/spaces/lookup/api-reference/get-spaces-id-tweets
        """
        return self._make_request(
            "GET", f"/2/spaces/{id}/tweets", params=params,
            endpoint_parameters=(
                "expansions", "media.fields", "place.fields", "poll.fields",
                "tweet.fields", "user.fields"
            ), data_type=Tweet
        )

    # List Tweets lookup

    def get_list_tweets(
        self, id: list[str] | str, *, user_auth: bool = False,
        **params: _ParamsMappingValueType
    ) -> JSON | requests.Response | Response:
        """get_list_tweets( \
            id, *, expansions=None, max_results=None, pagination_token=None, \
            tweet_fields=None, user_fields=None, user_auth=False \
        )

        Returns a list of Tweets from the specified List.

        .. versionadded:: 4.4

        Parameters
        ----------
        id
            The ID of the List whose Tweets you would like to retrieve.
        expansions : list[str] | str | None
            :ref:`expansions_parameter`
        max_results : int | None
            The maximum number of results to be returned per page. This can be
            a number between 1 and 100. By default, each page will return 100
            results.
        pagination_token : str | None
            Used to request the next page of results if all results weren't
            returned with the latest request, or to go back to the previous
            page of results. To return the next page, pass the next_token
            returned in your previous response. To go back one page, pass the
            previous_token returned in your previous response.
        tweet_fields : list[str] | str | None
            :ref:`tweet_fields_parameter`
        user_fields : list[str] | str | None
            :ref:`user_fields_parameter`
        user_auth
            Whether or not to use OAuth 1.0a User Context to authenticate

        References
        ----------
        https://developer.twitter.com/en/docs/twitter-api/lists/list-tweets/api-reference/get-lists-id-tweets
        """
        return self._make_request(
            "GET", f"/2/lists/{id}/tweets", params=params,
            endpoint_parameters=(
                "expansions", "max_results", "pagination_token",
                "tweet.fields", "user.fields"
            ), data_type=Tweet, user_auth=user_auth
        )

    # List follows

    def unfollow_list(
        self, list_id: int | str, *, user_auth: bool = True
    ) -> JSON | requests.Response | Response:
        """Enables the authenticated user to unfollow a List.

        .. note::

            When using OAuth 2.0 Authorization Code Flow with PKCE with
            ``user_auth=False``, a request is made beforehand to Twitter's API
            to determine the authenticating user's ID. This is cached and only
            done once per :class:`Client` instance for each access token used.

        .. versionadded:: 4.2

        .. versionchanged:: 4.5
            Added ``user_auth`` parameter

        .. versionchanged:: 4.8
            Added support for using OAuth 2.0 Authorization Code Flow with PKCE

        .. versionchanged:: 4.8
            Changed to raise :class:`TypeError` when the access token isn't set

        Parameters
        ----------
        list_id
            The ID of the List that you would like the user to unfollow.
        user_auth
            Whether or not to use OAuth 1.0a User Context to authenticate

        Raises
        ------
        TypeError
            If the access token isn't set

        References
        ----------
        https://developer.twitter.com/en/docs/twitter-api/lists/list-follows/api-reference/delete-users-id-followed-lists-list_id
        """
        id = self._get_authenticating_user_id(oauth_1=user_auth)
        route = f"/2/users/{id}/followed_lists/{list_id}"

        return self._make_request(
            "DELETE", route, user_auth=user_auth
        )

    def get_list_followers(
        self, id: list[str] | str, *, user_auth: bool = False,
        **params: _ParamsMappingValueType
    ) -> JSON | requests.Response | Response:
        """get_list_followers( \
            id, *, expansions=None, max_results=None, pagination_token=None, \
            tweet_fields=None, user_fields=None, user_auth=False \
        )

        Returns a list of users who are followers of the specified List.

        .. versionadded:: 4.4

        Parameters
        ----------
        id
            The ID of the List whose followers you would like to retrieve.
        expansions : list[str] | str | None
            :ref:`expansions_parameter`
        max_results : int | None
            The maximum number of results to be returned per page. This can be
            a number between 1 and 100. By default, each page will return 100
            results.
        pagination_token : str | None
            Used to request the next page of results if all results weren't
            returned with the latest request, or to go back to the previous
            page of results. To return the next page, pass the next_token
            returned in your previous response. To go back one page, pass the
            previous_token returned in your previous response.
        tweet_fields : list[str] | str | None
            :ref:`tweet_fields_parameter`
        user_fields : list[str] | str | None
            :ref:`user_fields_parameter`
        user_auth
            Whether or not to use OAuth 1.0a User Context to authenticate

        References
        ----------
        https://developer.twitter.com/en/docs/twitter-api/lists/list-follows/api-reference/get-lists-id-followers
        """
        return self._make_request(
            "GET", f"/2/lists/{id}/followers", params=params,
            endpoint_parameters=(
                "expansions", "max_results", "pagination_token",
                "tweet.fields", "user.fields"
            ), data_type=User, user_auth=user_auth
        )

    def get_followed_lists(
        self, id: list[str] | str, *, user_auth: bool = False,
        **params: _ParamsMappingValueType
    ) -> JSON | requests.Response | Response:
        """get_followed_lists( \
            id, *, expansions=None, list_fields=None, max_results=None, \
            pagination_token=None, user_fields=None, user_auth=False \
        )

        Returns all Lists a specified user follows.

        .. versionadded:: 4.4

        Parameters
        ----------
        id
            The user ID whose followed Lists you would like to retrieve.
        expansions : list[str] | str | None
            :ref:`expansions_parameter`
        list_fields : list[str] | str | None
            :ref:`list_fields_parameter`
        max_results : int | None
            The maximum number of results to be returned per page. This can be
            a number between 1 and 100. By default, each page will return 100
            results.
        pagination_token : str | None
            Used to request the next page of results if all results weren't
            returned with the latest request, or to go back to the previous
            page of results. To return the next page, pass the next_token
            returned in your previous response. To go back one page, pass the
            previous_token returned in your previous response.
        user_fields : list[str] | str | None
            :ref:`user_fields_parameter`
        user_auth
            Whether or not to use OAuth 1.0a User Context to authenticate

        References
        ----------
        https://developer.twitter.com/en/docs/twitter-api/lists/list-follows/api-reference/get-users-id-followed_lists
        """
        return self._make_request(
            "GET", f"/2/users/{id}/followed_lists", params=params,
            endpoint_parameters=(
                "expansions", "list.fields", "max_results", "pagination_token",
                "user.fields"
            ), data_type=List, user_auth=user_auth
        )

    def follow_list(
        self, list_id: int | str, *, user_auth: bool = True
    ) -> JSON | requests.Response | Response:
        """Enables the authenticated user to follow a List.

        .. note::

            When using OAuth 2.0 Authorization Code Flow with PKCE with
            ``user_auth=False``, a request is made beforehand to Twitter's API
            to determine the authenticating user's ID. This is cached and only
            done once per :class:`Client` instance for each access token used.

        .. versionadded:: 4.2

        .. versionchanged:: 4.5
            Added ``user_auth`` parameter

        .. versionchanged:: 4.8
            Added support for using OAuth 2.0 Authorization Code Flow with PKCE

        .. versionchanged:: 4.8
            Changed to raise :class:`TypeError` when the access token isn't set

        Parameters
        ----------
        list_id
            The ID of the List that you would like the user to follow.
        user_auth
            Whether or not to use OAuth 1.0a User Context to authenticate

        Raises
        ------
        TypeError
            If the access token isn't set

        References
        ----------
        https://developer.twitter.com/en/docs/twitter-api/lists/list-follows/api-reference/post-users-id-followed-lists
        """
        id = self._get_authenticating_user_id(oauth_1=user_auth)
        route = f"/2/users/{id}/followed_lists"

        return self._make_request(
            "POST", route, json={"list_id": str(list_id)}, user_auth=user_auth
        )

    # List lookup

    def get_list(
        self, id: list[str] | str, *, user_auth: bool = False,
        **params: _ParamsMappingValueType
    ) -> JSON | requests.Response | Response:
        """get_list(id, *, expansions=None, list_fields=None, \
                    user_fields=None, user_auth=False)

        Returns the details of a specified List.

        .. versionadded:: 4.4

        Parameters
        ----------
        id
            The ID of the List to lookup.
        expansions : list[str] | str | None
            :ref:`expansions_parameter`
        list_fields : list[str] | str | None
            :ref:`list_fields_parameter`
        user_fields : list[str] | str | None
            :ref:`user_fields_parameter`
        user_auth
            Whether or not to use OAuth 1.0a User Context to authenticate

        References
        ----------
        https://developer.twitter.com/en/docs/twitter-api/lists/list-lookup/api-reference/get-lists-id
        """
        return self._make_request(
            "GET", f"/2/lists/{id}", params=params,
            endpoint_parameters=(
                "expansions", "list.fields", "user.fields"
            ), data_type=List, user_auth=user_auth
        )

    def get_owned_lists(
        self, id: list[str] | str, *, user_auth: bool = False,
        **params: _ParamsMappingValueType
    ) -> JSON | requests.Response | Response:
        """get_owned_lists( \
            id, *, expansions=None, list_fields=None, max_results=None, \
            pagination_token=None, user_fields=None, user_auth=False \
        )

        Returns all Lists owned by the specified user.

        .. versionadded:: 4.4

        Parameters
        ----------
        id
            The user ID whose owned Lists you would like to retrieve.
        expansions : list[str] | str | None
            :ref:`expansions_parameter`
        list_fields : list[str] | str | None
            :ref:`list_fields_parameter`
        max_results : int | None
            The maximum number of results to be returned per page. This can be
            a number between 1 and 100. By default, each page will return 100
            results.
        pagination_token : str | None
            Used to request the next page of results if all results weren't
            returned with the latest request, or to go back to the previous
            page of results. To return the next page, pass the next_token
            returned in your previous response. To go back one page, pass the
            previous_token returned in your previous response.
        user_fields : list[str] | str | None
            :ref:`user_fields_parameter`
        user_auth
            Whether or not to use OAuth 1.0a User Context to authenticate

        References
        ----------
        https://developer.twitter.com/en/docs/twitter-api/lists/list-lookup/api-reference/get-users-id-owned_lists
        """
        return self._make_request(
            "GET", f"/2/users/{id}/owned_lists", params=params,
            endpoint_parameters=(
                "expansions", "list.fields", "max_results", "pagination_token",
                "user.fields"
            ), data_type=List, user_auth=user_auth
        )

    # List members

    def remove_list_member(
        self, id: int | str, user_id: int | str, *, user_auth: bool = True
    ) -> JSON | requests.Response | Response:
        """Enables the authenticated user to remove a member from a List they
        own.

        .. versionadded:: 4.2

        .. versionchanged:: 4.5
            Added ``user_auth`` parameter

        Parameters
        ----------
        id
            The ID of the List you are removing a member from.
        user_id
            The ID of the user you wish to remove as a member of the List.
        user_auth
            Whether or not to use OAuth 1.0a User Context to authenticate

        References
        ----------
        https://developer.twitter.com/en/docs/twitter-api/lists/list-members/api-reference/delete-lists-id-members-user_id
        """

        return self._make_request(
            "DELETE", f"/2/lists/{id}/members/{user_id}", user_auth=user_auth
        )

    def get_list_members(
        self, id: list[str] | str, *, user_auth: bool = False,
        **params: _ParamsMappingValueType
    ) -> JSON | requests.Response | Response:
        """get_list_members( \
            id, *, expansions=None, max_results=None, pagination_token=None, \
            tweet_fields=None, user_fields=None, user_auth=False \
        )

        Returns a list of users who are members of the specified List.

        .. versionadded:: 4.4

        Parameters
        ----------
        id
            The ID of the List whose members you would like to retrieve.
        expansions : list[str] | str | None
            :ref:`expansions_parameter`
        max_results : int | None
            The maximum number of results to be returned per page. This can be
            a number between 1 and 100. By default, each page will return 100
            results.
        pagination_token : str | None
            Used to request the next page of results if all results weren't
            returned with the latest request, or to go back to the previous
            page of results. To return the next page, pass the next_token
            returned in your previous response. To go back one page, pass the
            previous_token returned in your previous response.
        tweet_fields : list[str] | str | None
            :ref:`tweet_fields_parameter`
        user_fields : list[str] | str | None
            :ref:`user_fields_parameter`
        user_auth
            Whether or not to use OAuth 1.0a User Context to authenticate

        References
        ----------
        https://developer.twitter.com/en/docs/twitter-api/lists/list-members/api-reference/get-lists-id-members
        """
        return self._make_request(
            "GET", f"/2/lists/{id}/members", params=params,
            endpoint_parameters=(
                "expansions", "max_results", "pagination_token",
                "tweet.fields", "user.fields"
            ), data_type=User, user_auth=user_auth
        )

    def get_list_memberships(
        self, id: list[str] | str, *, user_auth: bool = False,
        **params: _ParamsMappingValueType
    ) -> JSON | requests.Response | Response:
        """get_list_memberships( \
            id, *, expansions=None, list_fields=None, max_results=None, \
            pagination_token=None, user_fields=None, user_auth=False \
        )

        Returns all Lists a specified user is a member of.

        .. versionadded:: 4.4

        Parameters
        ----------
        id
            The user ID whose List memberships you would like to retrieve.
        expansions : list[str] | str | None
            :ref:`expansions_parameter`
        list_fields : list[str] | str | None
            :ref:`list_fields_parameter`
        max_results : int | None
            The maximum number of results to be returned per page. This can be
            a number between 1 and 100. By default, each page will return 100
            results.
        pagination_token : str | None
            Used to request the next page of results if all results weren't
            returned with the latest request, or to go back to the previous
            page of results. To return the next page, pass the next_token
            returned in your previous response. To go back one page, pass the
            previous_token returned in your previous response.
        user_fields : list[str] | str | None
            :ref:`user_fields_parameter`
        user_auth
            Whether or not to use OAuth 1.0a User Context to authenticate

        References
        ----------
        https://developer.twitter.com/en/docs/twitter-api/lists/list-members/api-reference/get-users-id-list_memberships
        """
        return self._make_request(
            "GET", f"/2/users/{id}/list_memberships", params=params,
            endpoint_parameters=(
                "expansions", "list.fields", "max_results", "pagination_token",
                "user.fields"
            ), data_type=List, user_auth=user_auth
        )

    def add_list_member(
        self, id: int | str, user_id: int | str, *, user_auth: bool = True
    ) -> JSON | requests.Response | Response:
        """Enables the authenticated user to add a member to a List they own.

        .. versionadded:: 4.2

        .. versionchanged:: 4.5
            Added ``user_auth`` parameter

        Parameters
        ----------
        id
            The ID of the List you are adding a member to.
        user_id
            The ID of the user you wish to add as a member of the List.
        user_auth
            Whether or not to use OAuth 1.0a User Context to authenticate

        References
        ----------
        https://developer.twitter.com/en/docs/twitter-api/lists/list-members/api-reference/post-lists-id-members
        """
        return self._make_request(
            "POST", f"/2/lists/{id}/members", json={"user_id": str(user_id)},
            user_auth=user_auth
        )

    # Manage Lists

    def delete_list(
        self, id: int | str, *, user_auth: bool = True
    ) -> JSON | requests.Response | Response:
        """Enables the authenticated user to delete a List that they own.

        .. versionadded:: 4.2

        .. versionchanged:: 4.5
            Added ``user_auth`` parameter

        Parameters
        ----------
        id
            The ID of the List to be deleted.
        user_auth
            Whether or not to use OAuth 1.0a User Context to authenticate

        References
        ----------
        https://developer.twitter.com/en/docs/twitter-api/lists/manage-lists/api-reference/delete-lists-id
        """

        return self._make_request(
            "DELETE", f"/2/lists/{id}", user_auth=user_auth
        )

    def update_list(
        self, id: int | str, *, description: str | None = None,
        name: str | None = None, private: bool | None = None,
        user_auth: bool = True
    ) -> JSON | requests.Response | Response:
        """Enables the authenticated user to update the meta data of a
        specified List that they own.

        .. versionadded:: 4.2

        .. versionchanged:: 4.5
            Added ``user_auth`` parameter

        Parameters
        ----------
        id
            The ID of the List to be updated.
        description : str | None
            Updates the description of the List.
        name : str | None
            Updates the name of the List.
        private : bool | None
            Determines whether the List should be private.
        user_auth
            Whether or not to use OAuth 1.0a User Context to authenticate

        References
        ----------
        https://developer.twitter.com/en/docs/twitter-api/lists/manage-lists/api-reference/put-lists-id
        """
        json: JSON = {}

        if description is not None:
            json["description"] = description

        if name is not None:
            json["name"] = name

        if private is not None:
            json["private"] = private

        return self._make_request(
            "PUT", f"/2/lists/{id}", json=json, user_auth=user_auth
        )

    def create_list(
        self, name: str, *, description: str | None = None,
        private: bool | None = None, user_auth: bool = True
    ) -> JSON | requests.Response | Response:
        """Enables the authenticated user to create a List.

        .. versionadded:: 4.2

        .. versionchanged:: 4.5
            Added ``user_auth`` parameter

        Parameters
        ----------
        name
            The name of the List you wish to create.
        description : str | None
            Description of the List.
        private : bool | None
            Determine whether the List should be private.
        user_auth
            Whether or not to use OAuth 1.0a User Context to authenticate

        References
        ----------
        https://developer.twitter.com/en/docs/twitter-api/lists/manage-lists/api-reference/post-lists
        """
        json: JSON = {"name": name}

        if description is not None:
            json["description"] = description

        if private is not None:
            json["private"] = private

        return self._make_request(
            "POST", f"/2/lists", json=json, user_auth=user_auth
        )

    # Pinned Lists

    def unpin_list(
        self, list_id: int | str, *, user_auth: bool = True
    ) -> JSON | requests.Response | Response:
        """Enables the authenticated user to unpin a List.

        .. note::

            When using OAuth 2.0 Authorization Code Flow with PKCE with
            ``user_auth=False``, a request is made beforehand to Twitter's API
            to determine the authenticating user's ID. This is cached and only
            done once per :class:`Client` instance for each access token used.

        .. versionadded:: 4.2

        .. versionchanged:: 4.5
            Added ``user_auth`` parameter

        .. versionchanged:: 4.8
            Added support for using OAuth 2.0 Authorization Code Flow with PKCE

        .. versionchanged:: 4.8
            Changed to raise :class:`TypeError` when the access token isn't set

        Parameters
        ----------
        list_id
            The ID of the List that you would like the user to unpin.
        user_auth
            Whether or not to use OAuth 1.0a User Context to authenticate

        Raises
        ------
        TypeError
            If the access token isn't set

        References
        ----------
        https://developer.twitter.com/en/docs/twitter-api/lists/pinned-lists/api-reference/delete-users-id-pinned-lists-list_id
        """
        id = self._get_authenticating_user_id(oauth_1=user_auth)
        route = f"/2/users/{id}/pinned_lists/{list_id}"

        return self._make_request(
            "DELETE", route, user_auth=user_auth
        )

    def get_pinned_lists(
        self, *, user_auth: bool = True, **params: _ParamsMappingValueType
    ) -> JSON | requests.Response | Response:
        """get_pinned_lists(*, expansions=None, list_fields=None, \
                            user_fields=None, user_auth=True)

        Returns the Lists pinned by a specified user.

        .. note::

            When using OAuth 2.0 Authorization Code Flow with PKCE with
            ``user_auth=False``, a request is made beforehand to Twitter's API
            to determine the authenticating user's ID. This is cached and only
            done once per :class:`Client` instance for each access token used.

        .. versionadded:: 4.4

        .. versionchanged:: 4.5
            Added ``user_auth`` parameter

        .. versionchanged:: 4.8
            Added support for using OAuth 2.0 Authorization Code Flow with PKCE

        .. versionchanged:: 4.8
            Changed to raise :class:`TypeError` when the access token isn't set

        Parameters
        ----------
        expansions : list[str] | str | None
            :ref:`expansions_parameter`
        list_fields : list[str] | str | None
            :ref:`list_fields_parameter`
        user_fields : list[str] | str | None
            :ref:`user_fields_parameter`
        user_auth
            Whether or not to use OAuth 1.0a User Context to authenticate

        Raises
        ------
        TypeError
            If the access token isn't set

        References
        ----------
        https://developer.twitter.com/en/docs/twitter-api/lists/pinned-lists/api-reference/get-users-id-pinned_lists
        """
        id = self._get_authenticating_user_id(oauth_1=user_auth)
        route = f"/2/users/{id}/pinned_lists"

        return self._make_request(
            "GET", route, params=params,
            endpoint_parameters=(
                "expansions", "list.fields", "user.fields"
            ), data_type=List, user_auth=user_auth
        )

    def pin_list(
        self, list_id: int | str, *, user_auth: bool = True
    ) -> JSON | requests.Response | Response:
        """Enables the authenticated user to pin a List.

        .. note::

            When using OAuth 2.0 Authorization Code Flow with PKCE with
            ``user_auth=False``, a request is made beforehand to Twitter's API
            to determine the authenticating user's ID. This is cached and only
            done once per :class:`Client` instance for each access token used.

        .. versionadded:: 4.2

        .. versionchanged:: 4.5
            Added ``user_auth`` parameter

        .. versionchanged:: 4.8
            Added support for using OAuth 2.0 Authorization Code Flow with PKCE

        .. versionchanged:: 4.8
            Changed to raise :class:`TypeError` when the access token isn't set

        Parameters
        ----------
        list_id
            The ID of the List that you would like the user to pin.
        user_auth
            Whether or not to use OAuth 1.0a User Context to authenticate

        Raises
        ------
        TypeError
            If the access token isn't set

        References
        ----------
        https://developer.twitter.com/en/docs/twitter-api/lists/pinned-lists/api-reference/post-users-id-pinned-lists
        """
        id = self._get_authenticating_user_id(oauth_1=user_auth)
        route = f"/2/users/{id}/pinned_lists"

        return self._make_request(
            "POST", route, json={"list_id": str(list_id)}, user_auth=user_auth
        )

    # Batch Compliance

    def get_compliance_jobs(
        self, type: str, **params: _ParamsMappingValueType
    ) -> JSON | requests.Response | Response:
        """get_compliance_jobs(type, *, status=None)

        Returns a list of recent compliance jobs.

        .. versionadded:: 4.1

        Parameters
        ----------
        type
            Allows to filter by job type - either by tweets or user ID. Only
            one filter (tweets or users) can be specified per request.
        status : str | None
            Allows to filter by job status. Only one filter can be specified
            per request.
            Default: ``all``

        References
        ----------
        https://developer.twitter.com/en/docs/twitter-api/compliance/batch-compliance/api-reference/get-compliance-jobs
        """
        params["type"] = type
        return self._make_request(
            "GET", "/2/compliance/jobs", params=params,
            endpoint_parameters=("type", "status")
        )

    def get_compliance_job(
        self, id: int | str
    ) -> JSON | requests.Response | Response:
        """Get a single compliance job with the specified ID.

        .. versionadded:: 4.1

        Parameters
        ----------
        id
            The unique identifier for the compliance job you want to retrieve.

        References
        ----------
        https://developer.twitter.com/en/docs/twitter-api/compliance/batch-compliance/api-reference/get-compliance-jobs-id
        """
        return self._make_request(
            "GET", f"/2/compliance/jobs/{id}"
        )

    def create_compliance_job(
        self, type: str, *, name: str | None = None,
        resumable: bool | None = None
    ) -> JSON | requests.Response | Response:
        """Creates a new compliance job for Tweet IDs or user IDs.

        A compliance job will contain an ID and a destination URL. The
        destination URL represents the location that contains the list of IDs
        consumed by your app.

        You can run one batch job at a time.

        .. versionadded:: 4.1

        Parameters
        ----------
        type
            Specify whether you will be uploading tweet or user IDs. You can
            either specify tweets or users.
        name : str | None
            A name for this job, useful to identify multiple jobs using a label
            you define.
        resumable : bool | None
            Specifies whether to enable the upload URL with support for
            resumable uploads. If true, this endpoint will return a pre-signed
            URL with resumable uploads enabled.

        References
        ----------
        https://developer.twitter.com/en/docs/twitter-api/compliance/batch-compliance/api-reference/post-compliance-jobs
        """
        json: JSON = {"type": type}

        if name is not None:
            json["name"] = name

        if resumable is not None:
            json["resumable"] = resumable

        return self._make_request(
            "POST", "/2/compliance/jobs", json=json
        )<|MERGE_RESOLUTION|>--- conflicted
+++ resolved
@@ -1353,12 +1353,6 @@
             ), data_type=Tweet, user_auth=user_auth
         )
 
-<<<<<<< HEAD
-    def get_users_tweets(
-        self, id: int | str, *, user_auth: bool = False,
-        **params: _ParamsMappingValueType
-    ) -> JSON | requests.Response | Response:
-=======
     def get_home_timeline(self, *, user_auth=True, **params):
         """get_home_timeline( \
             *, end_time=None, exclude=None, expansions=None, \
@@ -1464,8 +1458,10 @@
             ), data_type=Tweet, user_auth=user_auth
         )
 
-    def get_users_tweets(self, id, *, user_auth=False, **params):
->>>>>>> d4f055e3
+    def get_users_tweets(
+        self, id: int | str, *, user_auth: bool = False,
+        **params: _ParamsMappingValueType
+    ) -> JSON | requests.Response | Response:
         """get_users_tweets( \
             id, *, end_time=None, exclude=None, expansions=None, \
             max_results=None, media_fields=None, pagination_token=None, \
