# Tweepy
# Copyright 2009-2010 Joshua Roesslein
# See LICENSE for details.

import httplib
from socket import timeout
from threading import Thread
from time import sleep
import urllib

from tweepy.models import Status
from tweepy.api import API
from tweepy.error import TweepError

from tweepy.utils import import_simplejson
json = import_simplejson()

STREAM_VERSION = 1


class StreamListener(object):

    def __init__(self, api=None):
        self.api = api or API()

    def on_data(self, data):
        """Called when raw data is received from connection.

        Override this method if you wish to manually handle
        the stream data. Return False to stop stream and close connection.
        """

        if 'in_reply_to_status_id' in data:
            status = Status.parse(self.api, json.loads(data))
            if self.on_status(status) is False:
                return False
        elif 'delete' in data:
            delete = json.loads(data)['delete']['status']
            if self.on_delete(delete['id'], delete['user_id']) is False:
                return False
        elif 'limit' in data:
            if self.on_limit(json.loads(data)['limit']['track']) is False:
                return False

    def on_status(self, status):
        """Called when a new status arrives"""
        return

    def on_delete(self, status_id, user_id):
        """Called when a delete notice arrives for a status"""
        return

    def on_limit(self, track):
        """Called when a limitation notice arrvies"""
        return

    def on_error(self, status_code):
        """Called when a non-200 status code is returned"""
        return False

    def on_timeout(self):
        """Called when stream connection times out"""
        return


class Stream(object):

    host = 'stream.twitter.com'

    def __init__(self, auth, listener, **options):
        self.auth = auth
        self.listener = listener
        self.running = False
        self.timeout = options.get("timeout", 300.0)
        self.retry_count = options.get("retry_count")
        self.retry_time = options.get("retry_time", 10.0)
        self.snooze_time = options.get("snooze_time",  5.0)
        self.buffer_size = options.get("buffer_size",  1500)
<<<<<<< HEAD
        self.encoding = options.get('encoding', 'utf-8')
        
        if options.get("secure"):
=======
        if options.get("secure", True):
>>>>>>> 41fe5dc5
            self.scheme = "https"
        else:
            self.scheme = "http"

        self.api = API()
        self.headers = options.get("headers") or {}
        self.parameters = None
        self.body = None

    def _run(self):
        # Authenticate
        url = "%s://%s%s" % (self.scheme, self.host, self.url)

        # Connect and process the stream
        error_counter = 0
        conn = None
        exception = None
        while self.running:
            if self.retry_count is not None and error_counter > self.retry_count:
                # quit if error count greater than retry count
                break
            try:
                if self.scheme == "http":
                    conn = httplib.HTTPConnection(self.host)
                else:
                    conn = httplib.HTTPSConnection(self.host)
                self.auth.apply_auth(url, 'POST', self.headers, self.parameters)
                conn.connect()
                conn.sock.settimeout(self.timeout)
                conn.request('POST', self.url, self.body, headers=self.headers)
                resp = conn.getresponse()
                if resp.status != 200:
                    if self.listener.on_error(resp.status) is False:
                        break
                    error_counter += 1
                    sleep(self.retry_time)
                else:
                    error_counter = 0
                    self._read_loop(resp)
            except timeout:
                if self.listener.on_timeout() == False:
                    break
                if self.running is False:
                    break
                conn.close()
                sleep(self.snooze_time)
            except Exception, exception:
                # any other exception is fatal, so kill loop
                break

        # cleanup
        self.running = False
        if conn:
            conn.close()

        if exception:
            raise

    def _read_loop(self, resp):
          while self.running:
            if resp.isclosed():
                break

            # read length
            data = ''
            while True:
                c = resp.read(1)
                if c == '\n':
                    break
                data += c
            data = data.strip()

            # read data and pass into listener
            if self.listener.on_data(data) is False:
                self.running = False

    def _start(self, async):
        self.running = True
        if async:
            Thread(target=self._run).start()
        else:
            self._run()

    def userstream(self, count=None, async=False, secure=True):
        if self.running:
            raise TweepError('Stream object already connected!')
        self.url = '/2/user.json'
        self.host='userstream.twitter.com'
        if count:
            self.url += '&count=%s' % count
        self._start(async)

    def firehose(self, count=None, async=False):
        self.parameters = {'delimited': 'length'}
        if self.running:
            raise TweepError('Stream object already connected!')
        self.url = '/%i/statuses/firehose.json?delimited=length' % STREAM_VERSION
        if count:
            self.url += '&count=%s' % count
        self._start(async)

    def retweet(self, async=False):
        self.parameters = {'delimited': 'length'}
        if self.running:
            raise TweepError('Stream object already connected!')
        self.url = '/%i/statuses/retweet.json?delimited=length' % STREAM_VERSION
        self._start(async)

    def sample(self, count=None, async=False):
        self.parameters = {'delimited': 'length'}
        if self.running:
            raise TweepError('Stream object already connected!')
        self.url = '/%i/statuses/sample.json?delimited=length' % STREAM_VERSION
        if count:
            self.url += '&count=%s' % count
        self._start(async)

    def filter(self, follow=None, track=None, async=False, locations=None, count = None):
        self.parameters = {}
        self.headers['Content-type'] = "application/x-www-form-urlencoded"
        if self.running:
            raise TweepError('Stream object already connected!')
        self.url = '/%i/statuses/filter.json?delimited=length' % STREAM_VERSION
        if follow:
            self.parameters['follow'] = ','.join(map(unicode, follow))
        if track:
            self.parameters['track'] = ','.join(map(unicode, track))
        if locations and len(locations) > 0:
            assert len(locations) % 4 == 0
            self.parameters['locations'] = ','.join(['%.2f' % l for l in locations])
        if count:
            self.parameters['count'] = count
        
        # Change the dictionary to the given encoding
        self.parameters = dict([k, v.encode(self.encoding)] for k, v in self.parameters.items())
        
        self.body = urllib.urlencode(self.parameters)
        self.parameters['delimited'] = 'length'
        self._start(async)

    def disconnect(self):
        if self.running is False:
            return
        self.running = False
<|MERGE_RESOLUTION|>--- conflicted
+++ resolved
@@ -76,13 +76,7 @@
         self.retry_time = options.get("retry_time", 10.0)
         self.snooze_time = options.get("snooze_time",  5.0)
         self.buffer_size = options.get("buffer_size",  1500)
-<<<<<<< HEAD
-        self.encoding = options.get('encoding', 'utf-8')
-        
-        if options.get("secure"):
-=======
         if options.get("secure", True):
->>>>>>> 41fe5dc5
             self.scheme = "https"
         else:
             self.scheme = "http"
@@ -200,25 +194,23 @@
             self.url += '&count=%s' % count
         self._start(async)
 
-    def filter(self, follow=None, track=None, async=False, locations=None, count = None):
+    def filter(self, follow=None, track=None, async=False, locations=None, count = None, encoding='utf8'):
         self.parameters = {}
         self.headers['Content-type'] = "application/x-www-form-urlencoded"
         if self.running:
             raise TweepError('Stream object already connected!')
         self.url = '/%i/statuses/filter.json?delimited=length' % STREAM_VERSION
         if follow:
-            self.parameters['follow'] = ','.join(map(unicode, follow))
+            encoded_follow = [s.encode(encoding) for s in follow]
+            self.parameters['follow'] = ','.join(encoded_follow)                        
         if track:
-            self.parameters['track'] = ','.join(map(unicode, track))
+            encoded_track = [s.encode(encoding) for s in track]
+            self.parameters['track'] = ','.join(encoded_track)            
         if locations and len(locations) > 0:
             assert len(locations) % 4 == 0
             self.parameters['locations'] = ','.join(['%.2f' % l for l in locations])
         if count:
             self.parameters['count'] = count
-        
-        # Change the dictionary to the given encoding
-        self.parameters = dict([k, v.encode(self.encoding)] for k, v in self.parameters.items())
-        
         self.body = urllib.urlencode(self.parameters)
         self.parameters['delimited'] = 'length'
         self._start(async)
