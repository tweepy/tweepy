# Tweepy
# Copyright 2009-2021 Joshua Roesslein
# See LICENSE for details.

# Appengine users: https://developers.google.com/appengine/docs/python/sockets/#making_httplib_use_sockets

import json
import logging
import ssl
from threading import Thread
from time import sleep

import requests
import urllib3

from tweepy.api import API
from tweepy.error import TweepError
from tweepy.models import Status

STREAM_VERSION = '1.1'

log = logging.getLogger(__name__)


class StreamListener:

    def __init__(self, api=None):
        self.api = api or API()

    def on_connect(self):
        """Called once connected to streaming server.

        This will be invoked once a successful response
        is received from the server. Allows the listener
        to perform some work prior to entering the read loop.
        """
        pass

    def on_data(self, raw_data):
        """Called when raw data is received from connection.

        Override this method if you wish to manually handle
        the stream data. Return False to stop stream and close connection.
        """
        data = json.loads(raw_data)

        if 'in_reply_to_status_id' in data:
            status = Status.parse(self.api, data)
            return self.on_status(status)
        if 'delete' in data:
            delete = data['delete']['status']
            return self.on_delete(delete['id'], delete['user_id'])
        if 'limit' in data:
            return self.on_limit(data['limit']['track'])
        if 'disconnect' in data:
            return self.on_disconnect(data['disconnect'])
        if 'warning' in data:
            return self.on_warning(data['warning'])
        if 'scrub_geo' in data:
            return self.on_scrub_geo(data['scrub_geo'])
        if 'status_withheld' in data:
            return self.on_status_withheld(data['status_withheld'])
        if 'user_withheld' in data:
            return self.on_user_withheld(data['user_withheld'])

        log.error("Unknown message type: %s", raw_data)

    def on_keep_alive(self):
        """Called when a keep-alive arrived"""
        return

    def on_status(self, status):
        """Called when a new status arrives"""
        return

    def on_exception(self, exception):
        """Called when an unhandled exception occurs."""
        return

    def on_delete(self, status_id, user_id):
        """Called when a delete notice arrives for a status"""
        return

    def on_limit(self, track):
        """Called when a limitation notice arrives"""
        return

    def on_request_error(self, status_code):
        """Called when a non-200 status code is returned"""
        return False

    def on_connection_error(self):
        """Called when stream connection errors or times out"""
        return

    def on_disconnect(self, notice):
        """Called when twitter sends a disconnect notice

        Disconnect codes are listed here:
        https://developer.twitter.com/en/docs/tweets/filter-realtime/guides/streaming-message-types
        """
        return

    def on_warning(self, notice):
        """Called when a disconnection warning message arrives"""
        return

    def on_scrub_geo(self, notice):
        """Called when a location deletion notice arrives"""
        return

    def on_status_withheld(self, notice):
        """Called when a status withheld content notice arrives"""
        return

    def on_user_withheld(self, notice):
        """Called when a user withheld content notice arrives"""
        return


class Stream:

    def __init__(self, auth, listener, **options):
        self.auth = auth
        self.listener = listener
        self.running = False
        self.daemon = options.get("daemon", False)
        self.timeout = options.get("timeout", 300.0)
        self.retry_count = options.get("retry_count")
        # values according to
        # https://developer.twitter.com/en/docs/tweets/filter-realtime/guides/connecting#reconnecting
        self.retry_time_start = options.get("retry_time", 5.0)
        self.retry_420_start = options.get("retry_420", 60.0)
        self.retry_time_cap = options.get("retry_time_cap", 320.0)
        self.snooze_time_step = options.get("snooze_time", 0.25)
        self.snooze_time_cap = options.get("snooze_time_cap", 16)

        # The default socket.read size. Default to less than half the size of
        # a tweet so that it reads tweets with the minimal latency of 2 reads
        # per tweet. Values higher than ~1kb will increase latency by waiting
        # for more data to arrive but may also increase throughput by doing
        # fewer socket read calls.
        self.chunk_size = options.get("chunk_size", 512)

        self.verify = options.get("verify", True)

        self.headers = options.get("headers") or {}
        self.new_session()
        self.retry_time = self.retry_time_start
        self.snooze_time = self.snooze_time_step

        # Example: proxies = {'http': 'http://localhost:1080', 'https': 'http://localhost:1080'}
        self.proxies = options.get("proxies")
        self.host = options.get('host', 'stream.twitter.com')

    def new_session(self):
        self.session = requests.Session()
        self.session.headers = self.headers
        self.session.params = None

    def _run(self, body=None):
        # Authenticate
        url = f"https://{self.host}{self.url}"

        # Connect and process the stream
        error_counter = 0
        resp = None
        try:
            while self.running:
                if self.retry_count is not None:
                    if error_counter > self.retry_count:
                        # quit if error count greater than retry count
                        break
                try:
                    auth = self.auth.apply_auth()
                    resp = self.session.request('POST',
                                                url,
                                                data=body,
                                                timeout=self.timeout,
                                                stream=True,
                                                auth=auth,
                                                verify=self.verify,
                                                proxies=self.proxies)
                    if resp.status_code != 200:
                        if self.listener.on_request_error(resp.status_code) is False:
                            break
                        error_counter += 1
                        if resp.status_code == 420:
                            self.retry_time = max(self.retry_420_start,
                                                  self.retry_time)
                        sleep(self.retry_time)
                        self.retry_time = min(self.retry_time * 2,
                                              self.retry_time_cap)
                    else:
                        error_counter = 0
                        self.retry_time = self.retry_time_start
                        self.snooze_time = self.snooze_time_step
                        self.listener.on_connect()
                        self._read_loop(resp)
                except (requests.ConnectionError, requests.Timeout,
                        ssl.SSLError, urllib3.exceptions.ReadTimeoutError,
                        urllib3.exceptions.ProtocolError) as exc:
                    # This is still necessary, as a SSLError can actually be
                    # thrown when using Requests
                    # If it's not time out treat it like any other exception
                    if isinstance(exc, ssl.SSLError):
                        if not (exc.args and 'timed out' in str(exc.args[0])):
                            raise
                    if self.listener.on_connection_error() is False:
                        break
                    if self.running is False:
                        break
                    sleep(self.snooze_time)
                    self.snooze_time = min(
                        self.snooze_time + self.snooze_time_step,
                        self.snooze_time_cap
                    )
        except Exception as exc:
            self.listener.on_exception(exc)
            raise
        finally:
            self.running = False
            if resp:
                resp.close()
            self.new_session()

    def _read_loop(self, resp):
        for line in resp.iter_lines(chunk_size=self.chunk_size):
            if not self.running:
                break
            if not line:
                self.listener.on_keep_alive()
            elif self.listener.on_data(line) is False:
                self.running = False
                break

        if resp.raw.closed:
            self.on_closed(resp)

<<<<<<< HEAD
    def _start(self, threaded):
        self.running = True
        if threaded:
            self._thread = Thread(target=self._run)
=======
    def _start(self, threaded, *args, **kwargs):
        self.running = True
        if threaded:
            self._thread = Thread(target=self._run, args=args, kwargs=kwargs)
>>>>>>> 6c96c156
            self._thread.daemon = self.daemon
            self._thread.start()
        else:
            self._run(*args, **kwargs)

    def on_closed(self, resp):
        """ Called when the response has been closed by Twitter """
        pass

    def sample(self, threaded=False, languages=None, stall_warnings=False):
<<<<<<< HEAD
        self.session.params = {'delimited': 'length'}
=======
        self.session.params = {}
>>>>>>> 6c96c156
        if self.running:
            raise TweepError('Stream object already connected!')
        self.url = f'/{STREAM_VERSION}/statuses/sample.json'
        if languages:
            self.session.params['language'] = ','.join(map(str, languages))
        if stall_warnings:
            self.session.params['stall_warnings'] = 'true'
        self._start(threaded)

    def filter(self, follow=None, track=None, threaded=False, locations=None,
               stall_warnings=False, languages=None, encoding='utf8', filter_level=None):
        body = {}
        self.session.headers['Content-type'] = "application/x-www-form-urlencoded"
        if self.running:
            raise TweepError('Stream object already connected!')
        self.url = f'/{STREAM_VERSION}/statuses/filter.json'
        if follow:
            body['follow'] = ','.join(follow).encode(encoding)
        if track:
            body['track'] = ','.join(track).encode(encoding)
        if locations and len(locations) > 0:
            if len(locations) % 4 != 0:
                raise TweepError("Wrong number of locations points, "
                                 "it has to be a multiple of 4")
            body['locations'] = ','.join([f'{l:.4f}' for l in locations])
        if stall_warnings:
            body['stall_warnings'] = stall_warnings
        if languages:
            body['language'] = ','.join(map(str, languages))
        if filter_level:
<<<<<<< HEAD
            self.body['filter_level'] = filter_level.encode(encoding)
        self.session.params = {'delimited': 'length'}
        self._start(threaded)
=======
            body['filter_level'] = filter_level.encode(encoding)
        self.session.params = {}
        self._start(threaded, body=body)
>>>>>>> 6c96c156

    def disconnect(self):
        self.running = False<|MERGE_RESOLUTION|>--- conflicted
+++ resolved
@@ -237,17 +237,10 @@
         if resp.raw.closed:
             self.on_closed(resp)
 
-<<<<<<< HEAD
-    def _start(self, threaded):
-        self.running = True
-        if threaded:
-            self._thread = Thread(target=self._run)
-=======
     def _start(self, threaded, *args, **kwargs):
         self.running = True
         if threaded:
             self._thread = Thread(target=self._run, args=args, kwargs=kwargs)
->>>>>>> 6c96c156
             self._thread.daemon = self.daemon
             self._thread.start()
         else:
@@ -258,11 +251,7 @@
         pass
 
     def sample(self, threaded=False, languages=None, stall_warnings=False):
-<<<<<<< HEAD
-        self.session.params = {'delimited': 'length'}
-=======
         self.session.params = {}
->>>>>>> 6c96c156
         if self.running:
             raise TweepError('Stream object already connected!')
         self.url = f'/{STREAM_VERSION}/statuses/sample.json'
@@ -293,15 +282,9 @@
         if languages:
             body['language'] = ','.join(map(str, languages))
         if filter_level:
-<<<<<<< HEAD
-            self.body['filter_level'] = filter_level.encode(encoding)
-        self.session.params = {'delimited': 'length'}
-        self._start(threaded)
-=======
             body['filter_level'] = filter_level.encode(encoding)
         self.session.params = {}
         self._start(threaded, body=body)
->>>>>>> 6c96c156
 
     def disconnect(self):
         self.running = False