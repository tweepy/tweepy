--- conflicted
+++ resolved
@@ -148,15 +148,8 @@
             c = '\n'
             while c == '\n' and self.running and not resp.isclosed():
                 c = resp.read(1)
-<<<<<<< HEAD
-                # See issue #135 at https://github.com/tweepy/tweepy/pull/135
+            delimited_string = c
                 if not c or c == '\n':
-                    break
-                data += c
-            data = data.strip()
-=======
-            delimited_string = c
->>>>>>> aa6a31d5
 
             # read rest of delimiter length..
             d = ''
