--- conflicted
+++ resolved
@@ -111,15 +111,10 @@
                 break
             try:
                 if self.scheme == "http":
-<<<<<<< HEAD
-                    conn = HTTPConnection(self.host)
-                else:
-                    conn = HTTPSConnection(self.host)
-=======
                     conn = httplib.HTTPConnection(self.host, timeout=self.timeout)
                 else:
                     conn = httplib.HTTPSConnection(self.host, timeout=self.timeout)
->>>>>>> 280f8d85
+
                 self.auth.apply_auth(url, 'POST', self.headers, self.parameters)
                 conn.connect()
                 conn.request('POST', self.url, self.body, headers=self.headers)
