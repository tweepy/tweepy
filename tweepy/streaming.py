# Tweepy
# Copyright 2009-2010 Joshua Roesslein
# See LICENSE for details.

# Appengine users: https://developers.google.com/appengine/docs/python/sockets/#making_httplib_use_sockets

from __future__ import absolute_import, print_function

import logging
import re
import sys
import ssl

import requests
from requests.exceptions import Timeout
from requests.packages.urllib3.exceptions import TimeoutError

import six
from six.moves import http_client as httplib

from threading import Thread
from time import sleep

from tweepy.models import Status
from tweepy.api import API
from tweepy.error import TweepError
from tweepy.utils import import_simplejson
json = import_simplejson()

STREAM_VERSION = '1.1'


class StreamListener(object):

    def __init__(self, api=None):
        self.api = api or API()

    def on_connect(self):
        """Called once connected to streaming server.

        This will be invoked once a successful response
        is received from the server. Allows the listener
        to perform some work prior to entering the read loop.
        """
        pass

    def on_data(self, raw_data):
        """Called when raw data is received from connection.

        Override this method if you wish to manually handle
        the stream data. Return False to stop stream and close connection.
        """
        data = json.loads(raw_data)

        if 'in_reply_to_status_id' in data:
            status = Status.parse(self.api, data)
            if self.on_status(status) is False:
                return False
        elif 'delete' in data:
            delete = data['delete']['status']
            if self.on_delete(delete['id'], delete['user_id']) is False:
                return False
        elif 'event' in data:
            status = Status.parse(self.api, data)
            if self.on_event(status) is False:
                return False
        elif 'direct_message' in data:
            status = Status.parse(self.api, data)
            if self.on_direct_message(status) is False:
                return False
        elif 'friends' in data:
            if self.on_friends(data['friends']) is False:
                return False
        elif 'limit' in data:
            if self.on_limit(data['limit']['track']) is False:
                return False
        elif 'disconnect' in data:
            if self.on_disconnect(data['disconnect']) is False:
                return False
        elif 'warning' in data:
            if self.on_warning(data['warning']) is False:
                return False
        else:
            logging.error("Unknown message type: " + str(raw_data))

    def keep_alive(self):
        """Called when a keep-alive arrived"""
        return

    def on_status(self, status):
        """Called when a new status arrives"""
        return

    def on_exception(self, exception):
        """Called when an unhandled exception occurs."""
        return

    def on_delete(self, status_id, user_id):
        """Called when a delete notice arrives for a status"""
        return

    def on_event(self, status):
        """Called when a new event arrives"""
        return

    def on_direct_message(self, status):
        """Called when a new direct message arrives"""
        return

    def on_friends(self, friends):
        """Called when a friends list arrives.

        friends is a list that contains user_id
        """
        return

    def on_limit(self, track):
        """Called when a limitation notice arrives"""
        return

    def on_error(self, status_code):
        """Called when a non-200 status code is returned"""
        return False

    def on_timeout(self):
        """Called when stream connection times out"""
        return

    def on_disconnect(self, notice):
        """Called when twitter sends a disconnect notice

        Disconnect codes are listed here:
        https://dev.twitter.com/docs/streaming-apis/messages#Disconnect_messages_disconnect
        """
        return

    def on_warning(self, notice):
        """Called when a disconnection warning message arrives"""
        return


class ReadBuffer(object):
    """Buffer data from the response in a smarter way than httplib/requests can.

    Tweets are roughly in the 2-12kb range, averaging around 3kb.
    Requests/urllib3/httplib/socket all use socket.read, which blocks
    until enough data is returned. On some systems (eg google appengine), socket
    reads are quite slow. To combat this latency we can read big chunks,
    but the blocking part means we won't get results until enough tweets
    have arrived. That may not be a big deal for high throughput systems.
    For low throughput systems we don't want to sacrafice latency, so we
    use small chunks so it can read the length and the tweet in 2 read calls.
    """

    def __init__(self, stream, chunk_size, encoding='utf-8'):
        self._stream = stream
        self._buffer = six.b('')
        self._chunk_size = chunk_size
        self._encoding = encoding

    def read_len(self, length):
        """Read the data stream until `length` characters been received
        :param length: The number of characters to read from the stream(int)
        :return: The str of the data read with `length` characters (str in
            python 2, bytes in python 3)
        """
        while not self._stream.closed:
            if len(self._buffer) >= length:
                return self._pop(length)
            read_len = max(self._chunk_size, length - len(self._buffer))
            self._buffer += self._stream.read(read_len)

        # if stream is closed before enough characters were received
        raise httplib.IncompleteRead('%d bytes read, %d more expected' % (len(self._buffer), length - len(self._buffer)))

    def read_line(self, sep=six.b('\n')):
        """Read the data stream until a given separator is found (default \n)

        :param sep: Separator to read until. Must by of the bytes type (str in
            python 2, bytes in python 3)
        :return: The str of the data read until sep (str in python 2, bytes in
            python 3)
        """
        start = 0
        while not self._stream.closed:
            loc = self._buffer.find(sep, start)
            if loc >= 0:
                return self._pop(loc + len(sep))
            else:
                start = len(self._buffer)
            self._buffer += self._stream.read(self._chunk_size)
        # if stream is closed before a seperator was received
        raise httplib.IncompleteRead('"%s" sep was not received' % (str(sep),))

    def _pop(self, length):
        r = self._buffer[:length]
        self._buffer = self._buffer[length:]
        return r.decode(self._encoding)


class Stream(object):

    host = 'stream.twitter.com'

    def __init__(self, auth, listener, **options):
        self.auth = auth
        self.listener = listener
        self.running = False
        self.timeout = options.get("timeout", 300.0)
        self.retry_count = options.get("retry_count")
        # values according to
        # https://dev.twitter.com/docs/streaming-apis/connecting#Reconnecting
        self.retry_time_start = options.get("retry_time", 5.0)
        self.retry_420_start = options.get("retry_420", 60.0)
        self.retry_time_cap = options.get("retry_time_cap", 320.0)
        self.snooze_time_step = options.get("snooze_time", 0.25)
        self.snooze_time_cap = options.get("snooze_time_cap", 16)

        # The default socket.read size. Default to less than half the size of
        # a tweet so that it reads tweets with the minimal latency of 2 reads
        # per tweet. Values higher than ~1kb will increase latency by waiting
        # for more data to arrive but may also increase throughput by doing
        # fewer socket read calls.
        self.chunk_size = options.get("chunk_size", 512)

        self.verify = options.get("verify", True)

        self.api = API()
        self.headers = options.get("headers") or {}
        self.new_session()
        self.body = None
        self.retry_time = self.retry_time_start
        self.snooze_time = self.snooze_time_step
        
        # Example: proxies = {'http': 'http://localhost:1080', 'https': 'http://localhost:1080'}
        self.proxies = options.get("proxies")

    def new_session(self):
        self.session = requests.Session()
        self.session.headers = self.headers
        self.session.params = None

    def _run(self):
        # Authenticate
        url = "https://%s%s" % (self.host, self.url)

        # Connect and process the stream
        error_counter = 0
        resp = None
        exc_info = None
        while self.running:
            if self.retry_count is not None:
                if error_counter > self.retry_count:
                    # quit if error count greater than retry count
                    break
            try:
                auth = self.auth.apply_auth()
                resp = self.session.request('POST',
                                            url,
                                            data=self.body,
                                            timeout=self.timeout,
                                            stream=True,
                                            auth=auth,
                                            verify=self.verify,
                                            proxies = self.proxies)
                if resp.status_code != 200:
                    if self.listener.on_error(resp.status_code) is False:
                        break
                    error_counter += 1
                    if resp.status_code == 420:
                        self.retry_time = max(self.retry_420_start,
                                              self.retry_time)
                    sleep(self.retry_time)
                    self.retry_time = min(self.retry_time * 2,
                                          self.retry_time_cap)
                else:
                    error_counter = 0
                    self.retry_time = self.retry_time_start
                    self.snooze_time = self.snooze_time_step
                    self.listener.on_connect()
                    self._read_loop(resp)
            except (Timeout, TimeoutError, ssl.SSLError,
                    httplib.IncompleteRead) as exc:
                # This is still necessary, as a SSLError can actually be
                # thrown when using Requests
                # If it's not time out treat it like any other exception
                if isinstance(exc, ssl.SSLError):
                    if not (exc.args and 'timed out' in str(exc.args[0])):
                        exc_info = sys.exc_info()
                        break
                if self.listener.on_timeout() is False:
                    break
                if self.running is False:
                    break
                sleep(self.snooze_time)
                self.snooze_time = min(self.snooze_time + self.snooze_time_step,
                                       self.snooze_time_cap)
            except Exception as exc:
                exc_info = sys.exc_info()
                # any other exception is fatal, so kill loop
                break

        # cleanup
        self.running = False
        if resp:
            resp.close()

        self.new_session()

        if exc_info:
            # call a handler first so that the exception can be logged.
            self.listener.on_exception(exc_info[1])
            six.reraise(*exc_info)

    def _data(self, data):
        if self.listener.on_data(data) is False:
            self.running = False

    def _read_loop(self, resp):
        charset = resp.headers.get('content-type', default='')
        enc_search = re.search('charset=(?P<enc>\S*)', charset)
        if enc_search is not None:
            encoding = enc_search.group('enc')
        else:
            encoding = 'utf-8'

        buf = ReadBuffer(resp.raw, self.chunk_size, encoding=encoding)

        while self.running and not resp.raw.closed:
            length = 0
            while not resp.raw.closed:
                line = buf.read_line()
<<<<<<< HEAD
                if not line or not line.strip():
=======
                stripped_line = line.strip() if line else line # line is sometimes None so we need to check here
                if not stripped_line:
>>>>>>> 2efe385f
                    self.listener.keep_alive()  # keep-alive new lines are expected
                elif stripped_line.isdigit():
                    length = int(stripped_line)
                    break
                else:
                    raise TweepError('Expecting length, unexpected value found')

            next_status_obj = buf.read_len(length)
            if self.running and next_status_obj:
                self._data(next_status_obj)

            # # Note: keep-alive newlines might be inserted before each length value.
            # # read until we get a digit...
            # c = b'\n'
            # for c in resp.iter_content(decode_unicode=True):
            #     if c == b'\n':
            #         continue
            #     break
            #
            # delimited_string = c
            #
            # # read rest of delimiter length..
            # d = b''
            # for d in resp.iter_content(decode_unicode=True):
            #     if d != b'\n':
            #         delimited_string += d
            #         continue
            #     break
            #
            # # read the next twitter status object
            # if delimited_string.decode('utf-8').strip().isdigit():
            #     status_id = int(delimited_string)
            #     next_status_obj = resp.raw.read(status_id)
            #     if self.running:
            #         self._data(next_status_obj.decode('utf-8'))


        if resp.raw.closed:
            self.on_closed(resp)

    def _start(self, is_async):
        self.running = True
        if is_async:
            self._thread = Thread(target=self._run)
            self._thread.start()
        else:
            self._run()

    def on_closed(self, resp):
        """ Called when the response has been closed by Twitter """
        pass

    def userstream(self,
                   stall_warnings=False,
                   _with=None,
                   replies=None,
                   track=None,
                   locations=None,
                   is_async=False,
                   encoding='utf8'):
        self.session.params = {'delimited': 'length'}
        if self.running:
            raise TweepError('Stream object already connected!')
        self.url = '/%s/user.json' % STREAM_VERSION
        self.host = 'userstream.twitter.com'
        if stall_warnings:
            self.session.params['stall_warnings'] = stall_warnings
        if _with:
            self.session.params['with'] = _with
        if replies:
            self.session.params['replies'] = replies
        if locations and len(locations) > 0:
            if len(locations) % 4 != 0:
                raise TweepError("Wrong number of locations points, "
                                 "it has to be a multiple of 4")
            self.session.params['locations'] = ','.join(['%.2f' % l for l in locations])
        if track:
            self.session.params['track'] = u','.join(track).encode(encoding)

        self._start(is_async)

    def firehose(self, count=None, is_async=False):
        self.session.params = {'delimited': 'length'}
        if self.running:
            raise TweepError('Stream object already connected!')
        self.url = '/%s/statuses/firehose.json' % STREAM_VERSION
        if count:
            self.url += '&count=%s' % count
        self._start(is_async)

    def retweet(self, is_async=False):
        self.session.params = {'delimited': 'length'}
        if self.running:
            raise TweepError('Stream object already connected!')
        self.url = '/%s/statuses/retweet.json' % STREAM_VERSION
        self._start(is_async)

    def sample(self, is_async=False, languages=None, stall_warnings=False):
        self.session.params = {'delimited': 'length'}
        if self.running:
            raise TweepError('Stream object already connected!')
        self.url = '/%s/statuses/sample.json' % STREAM_VERSION
        if languages:
            self.session.params['language'] = ','.join(map(str, languages))
        if stall_warnings:
            self.session.params['stall_warnings'] = 'true'
        self._start(is_async)

    def filter(self, follow=None, track=None, is_async=False, locations=None,
               stall_warnings=False, languages=None, encoding='utf8', filter_level=None):
        self.body = {}
        self.session.headers['Content-type'] = "application/x-www-form-urlencoded"
        if self.running:
            raise TweepError('Stream object already connected!')
        self.url = '/%s/statuses/filter.json' % STREAM_VERSION
        if follow:
            self.body['follow'] = u','.join(follow).encode(encoding)
        if track:
            self.body['track'] = u','.join(track).encode(encoding)
        if locations and len(locations) > 0:
            if len(locations) % 4 != 0:
                raise TweepError("Wrong number of locations points, "
                                 "it has to be a multiple of 4")
            self.body['locations'] = u','.join(['%.4f' % l for l in locations])
        if stall_warnings:
            self.body['stall_warnings'] = stall_warnings
        if languages:
            self.body['language'] = u','.join(map(str, languages))
        if filter_level:
            self.body['filter_level'] = filter_level.encode(encoding)
        self.session.params = {'delimited': 'length'}
        self.host = 'stream.twitter.com'
        self._start(is_async)

    def sitestream(self, follow, stall_warnings=False,
                   with_='user', replies=False, is_async=False):
        self.body = {}
        if self.running:
            raise TweepError('Stream object already connected!')
        self.url = '/%s/site.json' % STREAM_VERSION
        self.body['follow'] = u','.join(map(six.text_type, follow))
        self.body['delimited'] = 'length'
        if stall_warnings:
            self.body['stall_warnings'] = stall_warnings
        if with_:
            self.body['with'] = with_
        if replies:
            self.body['replies'] = replies
        self._start(is_async)

    def disconnect(self):
        if self.running is False:
            return
        self.running = False<|MERGE_RESOLUTION|>--- conflicted
+++ resolved
@@ -330,12 +330,8 @@
             length = 0
             while not resp.raw.closed:
                 line = buf.read_line()
-<<<<<<< HEAD
-                if not line or not line.strip():
-=======
                 stripped_line = line.strip() if line else line # line is sometimes None so we need to check here
                 if not stripped_line:
->>>>>>> 2efe385f
                     self.listener.keep_alive()  # keep-alive new lines are expected
                 elif stripped_line.isdigit():
                     length = int(stripped_line)
