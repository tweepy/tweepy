# Tweepy
# Copyright 2009-2010 Joshua Roesslein
# See LICENSE for details.

# Appengine users: https://developers.google.com/appengine/docs/python/sockets/#making_httplib_use_sockets

from __future__ import absolute_import, print_function

import logging
import re
import requests
from requests.exceptions import Timeout
from threading import Thread
from time import sleep

import six

import ssl

from tweepy.models import Status
from tweepy.api import API
from tweepy.error import TweepError

from tweepy.utils import import_simplejson
json = import_simplejson()

STREAM_VERSION = '1.1'


class StreamListener(object):

    def __init__(self, api=None):
        self.api = api or API()

    def on_connect(self):
        """Called once connected to streaming server.

        This will be invoked once a successful response
        is received from the server. Allows the listener
        to perform some work prior to entering the read loop.
        """
        pass

    def on_data(self, raw_data):
        """Called when raw data is received from connection.

        Override this method if you wish to manually handle
        the stream data. Return False to stop stream and close connection.
        """
        
        if raw_data is None:
<<<<<<< HEAD
            logging.error("Empty message received")
            return
            
        data = json.loads(raw_data)

=======
            logging.error("Empty message")
            return
        
        data = json.loads(raw_data)  
        
>>>>>>> b1b3fedd
        if 'in_reply_to_status_id' in data:
            status = Status.parse(self.api, data)
            if self.on_status(status) is False:
                return False
        elif 'delete' in data:
            delete = data['delete']['status']
            if self.on_delete(delete['id'], delete['user_id']) is False:
                return False
        elif 'event' in data:
            status = Status.parse(self.api, data)
            if self.on_event(status) is False:
                return False
        elif 'direct_message' in data:
            status = Status.parse(self.api, data)
            if self.on_direct_message(status) is False:
                return False
        elif 'friends' in data:
            if self.on_friends(data['friends']) is False:
                return False
        elif 'limit' in data:
            if self.on_limit(data['limit']['track']) is False:
                return False
        elif 'disconnect' in data:
            if self.on_disconnect(data['disconnect']) is False:
                return False
        elif 'warning' in data:
            if self.on_warning(data['warning']) is False:
                return False
        else:
            logging.error("Unknown message type: " + str(raw_data))

    def keep_alive(self):
        """Called when a keep-alive arrived"""
        return

    def on_status(self, status):
        """Called when a new status arrives"""
        return

    def on_exception(self, exception):
        """Called when an unhandled exception occurs."""
        return

    def on_delete(self, status_id, user_id):
        """Called when a delete notice arrives for a status"""
        return

    def on_event(self, status):
        """Called when a new event arrives"""
        return

    def on_direct_message(self, status):
        """Called when a new direct message arrives"""
        return

    def on_friends(self, friends):
        """Called when a friends list arrives.

        friends is a list that contains user_id
        """
        return

    def on_limit(self, track):
        """Called when a limitation notice arrives"""
        return

    def on_error(self, status_code):
        """Called when a non-200 status code is returned"""
        return False

    def on_timeout(self):
        """Called when stream connection times out"""
        return

    def on_disconnect(self, notice):
        """Called when twitter sends a disconnect notice

        Disconnect codes are listed here:
        https://dev.twitter.com/docs/streaming-apis/messages#Disconnect_messages_disconnect
        """
        return

    def on_warning(self, notice):
        """Called when a disconnection warning message arrives"""
        return


class ReadBuffer(object):
    """Buffer data from the response in a smarter way than httplib/requests can.

    Tweets are roughly in the 2-12kb range, averaging around 3kb.
    Requests/urllib3/httplib/socket all use socket.read, which blocks
    until enough data is returned. On some systems (eg google appengine), socket
    reads are quite slow. To combat this latency we can read big chunks,
    but the blocking part means we won't get results until enough tweets
    have arrived. That may not be a big deal for high throughput systems.
    For low throughput systems we don't want to sacrafice latency, so we
    use small chunks so it can read the length and the tweet in 2 read calls.
    """

    def __init__(self, stream, chunk_size, encoding='utf-8'):
        self._stream = stream
        self._buffer = six.b('')
        self._chunk_size = chunk_size
        self._encoding = encoding

    def read_len(self, length):
        while not self._stream.closed:
            if len(self._buffer) >= length:
                return self._pop(length)
            read_len = max(self._chunk_size, length - len(self._buffer))
            self._buffer += self._stream.read(read_len)

    def read_line(self, sep=six.b('\n')):
        """Read the data stream until a given separator is found (default \n)

        :param sep: Separator to read until. Must by of the bytes type (str in python 2,
            bytes in python 3)
        :return: The str of the data read until sep
        """
        start = 0
        while not self._stream.closed:
            loc = self._buffer.find(sep, start)
            if loc >= 0:
                return self._pop(loc + len(sep))
            else:
                start = len(self._buffer)
            self._buffer += self._stream.read(self._chunk_size)

    def _pop(self, length):
        r = self._buffer[:length]
        self._buffer = self._buffer[length:]
        return r.decode(self._encoding)


class Stream(object):

    host = 'stream.twitter.com'

    def __init__(self, auth, listener, **options):
        self.auth = auth
        self.listener = listener
        self.running = False
        self.timeout = options.get("timeout", 300.0)
        self.retry_count = options.get("retry_count")
        # values according to
        # https://dev.twitter.com/docs/streaming-apis/connecting#Reconnecting
        self.retry_time_start = options.get("retry_time", 5.0)
        self.retry_420_start = options.get("retry_420", 60.0)
        self.retry_time_cap = options.get("retry_time_cap", 320.0)
        self.snooze_time_step = options.get("snooze_time", 0.25)
        self.snooze_time_cap = options.get("snooze_time_cap", 16)

        # The default socket.read size. Default to less than half the size of
        # a tweet so that it reads tweets with the minimal latency of 2 reads
        # per tweet. Values higher than ~1kb will increase latency by waiting
        # for more data to arrive but may also increase throughput by doing
        # fewer socket read calls.
        self.chunk_size = options.get("chunk_size",  512)

        self.verify = options.get("verify", True)

        self.api = API()
        self.headers = options.get("headers") or {}
        self.new_session()
        self.body = None
        self.retry_time = self.retry_time_start
        self.snooze_time = self.snooze_time_step

    def new_session(self):
        self.session = requests.Session()
        self.session.headers = self.headers
        self.session.params = None

    def _run(self):
        # Authenticate
        url = "https://%s%s" % (self.host, self.url)

        # Connect and process the stream
        error_counter = 0
        resp = None
        exception = None
        while self.running:
            if self.retry_count is not None:
                if error_counter > self.retry_count:
                    # quit if error count greater than retry count
                    break
            try:
                auth = self.auth.apply_auth()
                resp = self.session.request('POST',
                                            url,
                                            data=self.body,
                                            timeout=self.timeout,
                                            stream=True,
                                            auth=auth,
                                            verify=self.verify)
                if resp.status_code != 200:
                    if self.listener.on_error(resp.status_code) is False:
                        break
                    error_counter += 1
                    if resp.status_code == 420:
                        self.retry_time = max(self.retry_420_start,
                                              self.retry_time)
                    sleep(self.retry_time)
                    self.retry_time = min(self.retry_time * 2,
                                          self.retry_time_cap)
                else:
                    error_counter = 0
                    self.retry_time = self.retry_time_start
                    self.snooze_time = self.snooze_time_step
                    self.listener.on_connect()
                    self._read_loop(resp)
            except (Timeout, ssl.SSLError) as exc:
                # This is still necessary, as a SSLError can actually be
                # thrown when using Requests
                # If it's not time out treat it like any other exception
                if isinstance(exc, ssl.SSLError):
                    if not (exc.args and 'timed out' in str(exc.args[0])):
                        exception = exc
                        break
                if self.listener.on_timeout() is False:
                    break
                if self.running is False:
                    break
                sleep(self.snooze_time)
                self.snooze_time = min(self.snooze_time + self.snooze_time_step,
                                       self.snooze_time_cap)
            except Exception as exc:
                exception = exc
                # any other exception is fatal, so kill loop
                break

        # cleanup
        self.running = False
        if resp:
            resp.close()

        self.new_session()

        if exception:
            # call a handler first so that the exception can be logged.
            self.listener.on_exception(exception)
            raise exception

    def _data(self, data):
        if self.listener.on_data(data) is False:
            self.running = False

    def _read_loop(self, resp):
        charset = resp.headers.get('content-type', default='')
        enc_search = re.search('charset=(?P<enc>\S*)', charset)
        if enc_search is not None:
            encoding = enc_search.group('enc')
        else:
            encoding = 'utf-8'

        buf = ReadBuffer(resp.raw, self.chunk_size, encoding=encoding)

        while self.running and not resp.raw.closed:
            length = 0
            while not resp.raw.closed:
                line = buf.read_line()
<<<<<<< HEAD
=======
                
>>>>>>> b1b3fedd
                if line is not None:
                    line = line.strip()
                if not line:
                    self.listener.keep_alive()  # keep-alive new lines are expected
                elif line.isdigit():
                    length = int(line)
                    break
                else:
                    raise TweepError('Expecting length, unexpected value found')

            next_status_obj = buf.read_len(length)
            if self.running:
                self._data(next_status_obj)

            # # Note: keep-alive newlines might be inserted before each length value.
            # # read until we get a digit...
            # c = b'\n'
            # for c in resp.iter_content(decode_unicode=True):
            #     if c == b'\n':
            #         continue
            #     break
            #
            # delimited_string = c
            #
            # # read rest of delimiter length..
            # d = b''
            # for d in resp.iter_content(decode_unicode=True):
            #     if d != b'\n':
            #         delimited_string += d
            #         continue
            #     break
            #
            # # read the next twitter status object
            # if delimited_string.decode('utf-8').strip().isdigit():
            #     status_id = int(delimited_string)
            #     next_status_obj = resp.raw.read(status_id)
            #     if self.running:
            #         self._data(next_status_obj.decode('utf-8'))


        if resp.raw.closed:
            self.on_closed(resp)

    def _start(self, async):
        self.running = True
        if async:
            self._thread = Thread(target=self._run)
            self._thread.start()
        else:
            self._run()

    def on_closed(self, resp):
        """ Called when the response has been closed by Twitter """
        pass

    def userstream(self,
                   stall_warnings=False,
                   _with=None,
                   replies=None,
                   track=None,
                   locations=None,
                   async=False,
                   encoding='utf8'):
        self.session.params = {'delimited': 'length'}
        if self.running:
            raise TweepError('Stream object already connected!')
        self.url = '/%s/user.json' % STREAM_VERSION
        self.host = 'userstream.twitter.com'
        if stall_warnings:
            self.session.params['stall_warnings'] = stall_warnings
        if _with:
            self.session.params['with'] = _with
        if replies:
            self.session.params['replies'] = replies
        if locations and len(locations) > 0:
            if len(locations) % 4 != 0:
                raise TweepError("Wrong number of locations points, "
                                 "it has to be a multiple of 4")
            self.session.params['locations'] = ','.join(['%.2f' % l for l in locations])
        if track:
            self.session.params['track'] = u','.join(track).encode(encoding)

        self._start(async)

    def firehose(self, count=None, async=False):
        self.session.params = {'delimited': 'length'}
        if self.running:
            raise TweepError('Stream object already connected!')
        self.url = '/%s/statuses/firehose.json' % STREAM_VERSION
        if count:
            self.url += '&count=%s' % count
        self._start(async)

    def retweet(self, async=False):
        self.session.params = {'delimited': 'length'}
        if self.running:
            raise TweepError('Stream object already connected!')
        self.url = '/%s/statuses/retweet.json' % STREAM_VERSION
        self._start(async)

    def sample(self, async=False, languages=None):
        self.session.params = {'delimited': 'length'}
        if self.running:
            raise TweepError('Stream object already connected!')
        self.url = '/%s/statuses/sample.json' % STREAM_VERSION
        if languages:
            self.session.params['language'] = ','.join(map(str, languages))
        self._start(async)

    def filter(self, follow=None, track=None, async=False, locations=None,
               stall_warnings=False, languages=None, encoding='utf8', filter_level=None):
        self.body = {}
        self.session.headers['Content-type'] = "application/x-www-form-urlencoded"
        if self.running:
            raise TweepError('Stream object already connected!')
        self.url = '/%s/statuses/filter.json' % STREAM_VERSION
        if follow:
            self.body['follow'] = u','.join(follow).encode(encoding)
        if track:
            self.body['track'] = u','.join(track).encode(encoding)
        if locations and len(locations) > 0:
            if len(locations) % 4 != 0:
                raise TweepError("Wrong number of locations points, "
                                 "it has to be a multiple of 4")
            self.body['locations'] = u','.join(['%.4f' % l for l in locations])
        if stall_warnings:
            self.body['stall_warnings'] = stall_warnings
        if languages:
            self.body['language'] = u','.join(map(str, languages))
        if filter_level:
            self.body['filter_level'] = unicode(filter_level, encoding)
        self.session.params = {'delimited': 'length'}
        self.host = 'stream.twitter.com'
        self._start(async)

    def sitestream(self, follow, stall_warnings=False,
                   with_='user', replies=False, async=False):
        self.body = {}
        if self.running:
            raise TweepError('Stream object already connected!')
        self.url = '/%s/site.json' % STREAM_VERSION
        self.body['follow'] = u','.join(map(six.text_type, follow))
        self.body['delimited'] = 'length'
        if stall_warnings:
            self.body['stall_warnings'] = stall_warnings
        if with_:
            self.body['with'] = with_
        if replies:
            self.body['replies'] = replies
        self._start(async)

    def disconnect(self):
        if self.running is False:
            return
        self.running = False<|MERGE_RESOLUTION|>--- conflicted
+++ resolved
@@ -49,19 +49,11 @@
         """
         
         if raw_data is None:
-<<<<<<< HEAD
             logging.error("Empty message received")
             return
             
         data = json.loads(raw_data)
 
-=======
-            logging.error("Empty message")
-            return
-        
-        data = json.loads(raw_data)  
-        
->>>>>>> b1b3fedd
         if 'in_reply_to_status_id' in data:
             status = Status.parse(self.api, data)
             if self.on_status(status) is False:
@@ -324,10 +316,6 @@
             length = 0
             while not resp.raw.closed:
                 line = buf.read_line()
-<<<<<<< HEAD
-=======
-                
->>>>>>> b1b3fedd
                 if line is not None:
                     line = line.strip()
                 if not line:
