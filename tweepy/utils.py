--- conflicted
+++ resolved
@@ -7,11 +7,7 @@
 import htmlentitydefs
 import re
 import locale
-<<<<<<< HEAD
-import itertools
-=======
 from urllib import quote
->>>>>>> aa6a31d5
 
 
 def parse_datetime(string):
@@ -100,24 +96,7 @@
 def list_to_csv(item_list):
     if item_list:
         return ','.join([str(i) for i in item_list])
-<<<<<<< HEAD
-    
-    
-def make_chunks(iterable, n = 5):
-    """ Divide an iterable into n-sized chunks and 
-    yield the chunks as a result.
-    
-    Note: There are shorter versions but this is unreadable for the untrained eyes as is."""
-    # Old version, does not work with unsuscriptable items
-    #for i in xrange(0, len(l), n):  yield l[i:i+n]
-    it = iter(iterable)
-    chunk = list(itertools.islice(it, n))
-    while chunk:
-        yield chunk
-        chunk = list(itertools.islice(it, n))
-=======
 
 def urlencode_noplus(query):
     return '&'.join(['%s=%s' % (quote(str(k)), quote(str(v))) \
         for k, v in query.iteritems()])
->>>>>>> aa6a31d5
