# Tweepy
# Copyright 2010 Joshua Roesslein
# See LICENSE for details.

from __future__ import print_function

from datetime import datetime

import six

from email.utils import parsedate


def parse_datetime(string):
    return datetime(*(parsedate(string)[:6]))


def parse_html_value(html):
    return html[html.find('>')+1:html.rfind('<')]


def parse_a_href(atag):
    start = atag.find('"') + 1
    end = atag.find('"', start)
    return atag[start:end]


def convert_to_utf8_str(arg):
    # written by Michael Norton (http://docondev.blogspot.com/)
    if isinstance(arg, six.text_type):
        arg = arg.encode('utf-8')
    elif not isinstance(arg, bytes):
        arg = six.text_type(arg).encode('utf-8')
    return arg


<<<<<<< HEAD
=======
def import_simplejson():
    try:
        import simplejson as json
    except ImportError:
        import json

    return json


>>>>>>> d240f208
def list_to_csv(item_list):
    if item_list:
        return ','.join([str(i) for i in item_list])<|MERGE_RESOLUTION|>--- conflicted
+++ resolved
@@ -34,18 +34,6 @@
     return arg
 
 
-<<<<<<< HEAD
-=======
-def import_simplejson():
-    try:
-        import simplejson as json
-    except ImportError:
-        import json
-
-    return json
-
-
->>>>>>> d240f208
 def list_to_csv(item_list):
     if item_list:
         return ','.join([str(i) for i in item_list])