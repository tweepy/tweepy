--- conflicted
+++ resolved
@@ -5,31 +5,27 @@
 import imghdr
 import mimetypes
 import os
-
 import six
 
-<<<<<<< HEAD
-from tweepy.binder import bind_api, pagination
-=======
 if six.PY2:
     from urllib import urlencode
 elif six.PY3:
     from urllib.parse import urlencode
 
-from tweepy.binder import bind_api
->>>>>>> 3fccf68c
+from tweepy.binder import bind_api, pagination
 from tweepy.error import TweepError
-from tweepy.parsers import ModelParser, Parser, RawParser
+from tweepy.parsers import ModelParser, Parser
 from tweepy.utils import list_to_csv
 
-IMAGE_MIMETYPES = ('image/gif', 'image/jpeg', 'image/png', 'image/webp')
-CHUNKED_MIMETYPES = ('image/gif', 'image/jpeg', 'image/png', 'image/webp', 'video/mp4')
+IMAGE_TYPES = ['gif', 'jpeg', 'png', 'webp']
+CHUNKED_TYPES = IMAGE_TYPES + ['video/mp4']
+
+MAX_UPLOAD_SIZE_STANDARD = 4883  # standard uploads must be less then 5 MB
+MAX_UPLOAD_SIZE_CHUNKED = 14649  # chunked uploads must be less than 15 MB
+
 
 class API(object):
     """Twitter API"""
-
-    max_size_standard = 5120  # standard uploads must be less then 5 MB
-    max_size_chunked = 15360  # chunked uploads must be less than 15 MB
 
     def __init__(self, auth_handler=None,
                  host='api.twitter.com', search_host='search.twitter.com',
@@ -230,54 +226,32 @@
         )(*args, **kwargs)
 
     def media_upload(self, filename, *args, **kwargs):
-<<<<<<< HEAD
         """ :reference: https://developer.twitter.com/en/docs/media/upload-media/api-reference/post-media-upload
             :allowed_param:
         """
         f = kwargs.pop('file', None)
-
         file_type = imghdr.what(filename) or mimetypes.guess_type(filename)[0]
-        if file_type == 'gif':
-            max_size = 14649
+        size = os.path.getsize(filename)
+
+        if file_type == 'gif' or file_type in CHUNKED_TYPES:
+            max_size = MAX_UPLOAD_SIZE_CHUNKED
         else:
-            max_size = 4883
-
+            max_size = MAX_UPLOAD_SIZE_STANDARD
+
+        if file_type in IMAGE_TYPES and (size * 1024) < max_size:
+            return self.image_upload(filename, max_size, f=f, *args, **kwargs)
+
+        elif file_type in CHUNKED_TYPES:
+            return self.upload_chunked(filename, f=f, *args, **kwargs)
+
+    def image_upload(self, filename, max_size, *args, **kwargs):
+        """ :reference: https://developer.twitter.com/en/docs/media/upload-media/api-reference/post-media-upload
+            :allowed_param:
+        """
         headers, post_data = API._pack_image(filename, max_size,
                                              form_field='media', f=f,
                                              file_type=file_type)
-=======
-        """ :reference: https://dev.twitter.com/rest/reference/post/media/upload
-            :reference https://dev.twitter.com/rest/reference/post/media/upload-chunked
-            :allowed_param:
-        """
-        f = kwargs.pop('file', None)
-
-        mime, _ = mimetypes.guess_type(filename)
-        try:
-            size = os.path.getsize(filename)
-        except OSError:
-            f.seek(0, 2)
-            size = f.tell()
-            f.seek(0)
-
-        if mime in IMAGE_MIMETYPES and size < self.max_size_standard:
-            return self.image_upload(filename, f=f, *args, **kwargs)
-
-        elif mime in CHUNKED_MIMETYPES:
-            return self.upload_chunked(filename, f=f, *args, **kwargs)
-
-        else:
-            raise TweepError("Can't upload media with mime type %s" % mime)
-
-    def image_upload(self, filename, *args, **kwargs):
-        """ :reference: https://dev.twitter.com/rest/reference/post/media/upload
-            :allowed_param:
-        """
-        f = kwargs.pop('file', None)
-        headers, post_data = API._pack_image(filename, self.max_size_standard, form_field='media', f=f)
->>>>>>> 3fccf68c
         kwargs.update({'headers': headers, 'post_data': post_data})
-
         return bind_api(
             api=self,
             path='/media/upload.json',
@@ -288,23 +262,8 @@
             upload_api=True
         )(*args, **kwargs)
 
-<<<<<<< HEAD
-    def create_media_metadata(self, media_id, alt_text, *args, **kwargs):
-        """ :reference: https://developer.twitter.com/en/docs/media/upload-media/api-reference/post-media-metadata-create
-            :allowed_param:
-        """
-        kwargs['json_payload'] = {
-            'media_id': media_id,
-            'alt_text': {'text': alt_text}
-        }
-
-        return bind_api(
-            api=self,
-            path='/media/metadata/create.json',
-            method='POST',
-=======
     def upload_chunked(self, filename, *args, **kwargs):
-        """ :reference https://dev.twitter.com/rest/reference/post/media/upload-chunked
+        """ :reference https://developer.twitter.com/en/docs/media/upload-media/uploading-media/chunked-media-upload
             :allowed_param:
         """
         f = kwargs.pop('file', None)
@@ -315,7 +274,7 @@
 
         # Initialize upload (Twitter cannot handle videos > 15 MB)
         headers, post_data, fp = API._chunk_media('init', filename, self.max_size_chunked, form_field='media', f=f, is_direct_message=is_direct_message)
-        kwargs.update({ 'headers': headers, 'post_data': post_data })
+        kwargs.update({'headers': headers, 'post_data': post_data})
 
         # Send the INIT request
         media_info = bind_api(
@@ -323,14 +282,11 @@
             path='/media/upload.json',
             method='POST',
             payload_type='media',
->>>>>>> 3fccf68c
             allowed_param=[],
             require_auth=True,
             upload_api=True
         )(*args, **kwargs)
 
-<<<<<<< HEAD
-=======
         # If a media ID has been generated, we can send the file
         if media_info.media_id:
             # default chunk size is 1MB, can be overridden with keyword argument.
@@ -340,6 +296,7 @@
 
             fsize = os.path.getsize(filename)
             nloops = int(fsize / chunk_size) + (1 if fsize % chunk_size > 0 else 0)
+
             for i in range(nloops):
                 headers, post_data, fp = API._chunk_media('append', filename, self.max_size_chunked, chunk_size=chunk_size, f=fp, media_id=media_info.media_id, segment_index=i, is_direct_message=is_direct_message)
                 kwargs.update({ 'headers': headers, 'post_data': post_data, 'parser': RawParser() })
@@ -353,6 +310,7 @@
                     require_auth=True,
                     upload_api=True
                 )(*args, **kwargs)
+
             # When all chunks have been sent, we can finalize.
             headers, post_data, fp = API._chunk_media('finalize', filename, self.max_size_chunked, media_id=media_info.media_id, is_direct_message=is_direct_message)
             kwargs = {'headers': headers, 'post_data': post_data}
@@ -367,10 +325,25 @@
                 require_auth=True,
                 upload_api=True
             )(*args, **kwargs)
-        else:
-            return media_info
-
->>>>>>> 3fccf68c
+
+    def create_media_metadata(self, media_id, alt_text, *args, **kwargs):
+        """ :reference: https://developer.twitter.com/en/docs/media/upload-media/api-reference/post-media-metadata-create
+            :allowed_param:
+        """
+        kwargs['json_payload'] = {
+            'media_id': media_id,
+            'alt_text': {'text': alt_text}
+        }
+
+        return bind_api(
+            api=self,
+            path='/media/metadata/create.json',
+            method='POST',
+            allowed_param=[],
+            require_auth=True,
+            upload_api=True
+        )(*args, **kwargs)
+
     def update_with_media(self, filename, *args, **kwargs):
         """ :reference: https://developer.twitter.com/en/docs/tweets/post-and-engage/api-reference/post-statuses-update_with_media
             :allowed_param: 'status', 'possibly_sensitive',
@@ -953,7 +926,6 @@
             required_auth=True
         )
            
-
     @property
     def create_mute(self):
         """ :reference: https://developer.twitter.com/en/docs/accounts-and-users/mute-block-report-users/api-reference/post-mutes-users-create
@@ -1527,7 +1499,6 @@
             f.seek(0)  # Reset to beginning of file
             fp = f
 
-<<<<<<< HEAD
         # image must be gif, jpeg, png, webp
         if not file_type:
             file_type = imghdr.what(filename) or mimetypes.guess_type(filename)[0]
@@ -1536,15 +1507,6 @@
         if file_type in ['gif', 'jpeg', 'png', 'webp']:
             file_type = 'image/' + file_type
         elif file_type not in ['image/gif', 'image/jpeg', 'image/png']:
-=======
-        # image must be gif, jpeg, or png
-        file_type, _ = mimetypes.guess_type(filename)
-
-        if file_type is None:
-            raise TweepError('Could not determine file type')
-
-        if file_type not in IMAGE_MIMETYPES:
->>>>>>> 3fccf68c
             raise TweepError('Invalid file type for image: %s' % file_type)
 
         if isinstance(filename, six.text_type):
@@ -1571,6 +1533,7 @@
         }
 
         return headers, body
+
 
     @staticmethod
     def _chunk_media(command, filename, max_size, form_field="media", chunk_size=4096, f=None, media_id=None, segment_index=0, is_direct_message=False):
@@ -1605,7 +1568,7 @@
         if file_type is None:
             raise TweepError('Could not determine file type')
 
-        if file_type not in CHUNKED_MIMETYPES:
+        if file_type not in CHUNKED_TYPES:
             raise TweepError('Invalid file type for video: %s' % file_type)
 
         BOUNDARY = b'Tw3ePy'
@@ -1615,8 +1578,7 @@
                 'command': 'INIT',
                 'media_type': file_type,
                 'total_bytes': file_size,
-                'media_category': API._get_media_category(
-                    is_direct_message, file_type)
+                'media_category': API._get_media_category(is_direct_message, file_type)
             }
             body.append(urlencode(query).encode('utf-8'))
             headers = {
@@ -1676,9 +1638,9 @@
             prefix = 'tweet'
 
         if file_type in IMAGE_MIMETYPES:
-            if file_type == 'image/gif':
+            if file_type.endswith('gif'):
                 return prefix + '_gif'
             else:
                 return prefix + '_image'
-        elif file_type == 'video/mp4':
-                    return prefix + '_video'+        elif file_type.endswith('mp4'):
+            return prefix + '_video'