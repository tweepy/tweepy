# Tweepy
# Copyright 2009-2021 Joshua Roesslein
# See LICENSE for details.

import imghdr
import logging
import mimetypes
import os
import sys
import time
from urllib.parse import urlencode

import requests

from tweepy.errors import (
    BadRequest, Forbidden, HTTPException, NotFound, TooManyRequests,
    TweepyException, TwitterServerError, Unauthorized
)
from tweepy.models import Model
from tweepy.parsers import ModelParser, Parser
from tweepy.utils import list_to_csv

log = logging.getLogger(__name__)


def pagination(mode):
    def decorator(method):
        method.pagination_mode = mode
        return method
    return decorator


def payload(payload_type, **payload_kwargs):
    payload_list = payload_kwargs.get('list', False)
    def decorator(method):
        def wrapper(*args, **kwargs):
            kwargs['payload_list'] = payload_list
            kwargs['payload_type'] = payload_type
            return method(*args, **kwargs)
        wrapper.payload_list = payload_list
        wrapper.payload_type = payload_type
        return wrapper
    return decorator


class API:
    """Twitter API"""

    def __init__(self, auth_handler=None,
                 host='api.twitter.com', upload_host='upload.twitter.com',
                 cache=None, retry_count=0, retry_delay=0, retry_errors=None,
                 timeout=60, parser=None, wait_on_rate_limit=False, proxy=''):
        """
        API instance constructor

        :param auth_handler:
        :param host: url of the server of the rest api,
                     default: 'api.twitter.com'
        :param upload_host: url of the upload server,
                            default: 'upload.twitter.com'
        :param cache: Cache to query if a GET method is used, default: None
        :param retry_count: number of allowed retries, default: 0
        :param retry_delay: delay in second between retries, default: 0
        :param retry_errors: default: None
        :param timeout: delay before to consider the request as timed out in
                        seconds, default: 60
        :param parser: ModelParser instance to parse the responses,
                       default: None
        :param wait_on_rate_limit: If the api wait when it hits the rate limit,
                                   default: False
        :param proxy: Url to use as proxy during the HTTP request, default: ''

        :raise TypeError: If the given parser is not a ModelParser instance.
        """
        self.auth = auth_handler
        self.host = host
        self.upload_host = upload_host
        self.cache = cache
        self.retry_count = retry_count
        self.retry_delay = retry_delay
        self.retry_errors = retry_errors
        self.timeout = timeout
        self.wait_on_rate_limit = wait_on_rate_limit
        self.parser = parser or ModelParser()
        self.proxy = {}
        if proxy:
            self.proxy['https'] = proxy

        # Attempt to explain more clearly the parser argument requirements
        # https://github.com/tweepy/tweepy/issues/421

        parser_type = Parser
        if not isinstance(self.parser, parser_type):
            raise TypeError(
                f'"parser" argument has to be an instance of "{parser_type.__name__}".'
                f' It is currently a {type(self.parser)}.'
            )

        self.session = requests.Session()

    def request(
        self, method, endpoint, *, endpoint_parameters=(), params=None,
        headers=None, json_payload=None, parser=None, payload_list=False,
        payload_type=None, post_data=None, files=None, require_auth=True,
        return_cursors=False, upload_api=False, use_cache=True, **kwargs
    ):
        # If authentication is required and no credentials
        # are provided, throw an error.
        if require_auth and not self.auth:
            raise TweepyException('Authentication required!')

        self.cached_result = False

        # Build the request URL
        path = f'/1.1/{endpoint}.json'
        if upload_api:
            url = 'https://' + self.upload_host + path
        else:
            url = 'https://' + self.host + path

        if params is None:
            params = {}
        for k, arg in kwargs.items():
            if arg is None:
                continue
            if k not in endpoint_parameters:
                log.warning(f'Unexpected parameter: {k}')
            params[k] = str(arg)
        log.debug("PARAMS: %r", params)

        # Query the cache if one is available
        # and this request uses a GET method.
        if use_cache and self.cache and method == 'GET':
            cache_result = self.cache.get(f'{path}?{urlencode(params)}')
            # if cache result found and not expired, return it
            if cache_result:
                # must restore api reference
                if isinstance(cache_result, list):
                    for result in cache_result:
                        if isinstance(result, Model):
                            result._api = self
                else:
                    if isinstance(cache_result, Model):
                        cache_result._api = self
                self.cached_result = True
                return cache_result

        # Monitoring rate limits
        remaining_calls = None
        reset_time = None

        if parser is None:
            parser = self.parser

        try:
            # Continue attempting request until successful
            # or maximum number of retries is reached.
            retries_performed = 0
            while retries_performed <= self.retry_count:
                if (self.wait_on_rate_limit and reset_time is not None
                    and remaining_calls is not None
                    and remaining_calls < 1):
                    # Handle running out of API calls
                    sleep_time = reset_time - int(time.time())
                    if sleep_time > 0:
                        log.warning(f"Rate limit reached. Sleeping for: {sleep_time}")
                        time.sleep(sleep_time + 1)  # Sleep for extra sec

                # Apply authentication
                auth = None
                if self.auth:
                    auth = self.auth.apply_auth()

                # Execute request
                try:
                    resp = self.session.request(
                        method, url, params=params, headers=headers,
                        data=post_data, files=files, json=json_payload,
                        timeout=self.timeout, auth=auth, proxies=self.proxy
                    )
                except Exception as e:
                    raise TweepyException(f'Failed to send request: {e}').with_traceback(sys.exc_info()[2])

                if 200 <= resp.status_code < 300:
                    break

                rem_calls = resp.headers.get('x-rate-limit-remaining')
                if rem_calls is not None:
                    remaining_calls = int(rem_calls)
                elif remaining_calls is not None:
                    remaining_calls -= 1

                reset_time = resp.headers.get('x-rate-limit-reset')
                if reset_time is not None:
                    reset_time = int(reset_time)

                retry_delay = self.retry_delay
                if resp.status_code in (420, 429) and self.wait_on_rate_limit:
                    if remaining_calls == 0:
                        # If ran out of calls before waiting switching retry last call
                        continue
                    if 'retry-after' in resp.headers:
                        retry_delay = float(resp.headers['retry-after'])
                elif self.retry_errors and resp.status_code not in self.retry_errors:
                    # Exit request loop if non-retry error code
                    break

                # Sleep before retrying request again
                time.sleep(retry_delay)
                retries_performed += 1

            # If an error was returned, throw an exception
            self.last_response = resp
            if resp.status_code == 400:
                raise BadRequest(resp)
            if resp.status_code == 401:
                raise Unauthorized(resp)
            if resp.status_code == 403:
                raise Forbidden(resp)
            if resp.status_code == 404:
                raise NotFound(resp)
            if resp.status_code == 429:
                raise TooManyRequests(resp)
            if resp.status_code >= 500:
                raise TwitterServerError(resp)
            if resp.status_code and not 200 <= resp.status_code < 300:
                raise HTTPException(resp)

            # Parse the response payload
            return_cursors = return_cursors or 'cursor' in params or 'next' in params
            result = parser.parse(
                resp.text, api=self, payload_list=payload_list,
                payload_type=payload_type, return_cursors=return_cursors
            )

            # Store result into cache if one is available.
            if use_cache and self.cache and method == 'GET' and result:
                self.cache.store(f'{path}?{urlencode(params)}', result)

            return result
        finally:
            self.session.close()

    @pagination(mode='id')
    @payload('status', list=True)
    def home_timeline(self, **kwargs):
        """ :reference: https://developer.twitter.com/en/docs/twitter-api/v1/tweets/timelines/api-reference/get-statuses-home_timeline
        """
        return self.request(
            'GET', 'statuses/home_timeline', endpoint_parameters=(
                'count', 'since_id', 'max_id', 'trim_user', 'exclude_replies',
                'include_entities'
            ), **kwargs
        )

    @payload('status', list=True)
    def statuses_lookup(self, id, **kwargs):
        """ :reference: https://developer.twitter.com/en/docs/twitter-api/v1/tweets/post-and-engage/api-reference/get-statuses-lookup
        """
        return self.request(
            'GET', 'statuses/lookup', endpoint_parameters=(
                'id', 'include_entities', 'trim_user', 'map',
                'include_ext_alt_text', 'include_card_uri'
            ), id=list_to_csv(id), **kwargs
        )

    @pagination(mode='id')
    @payload('status', list=True)
    def user_timeline(self, **kwargs):
        """ :reference: https://developer.twitter.com/en/docs/twitter-api/v1/tweets/timelines/api-reference/get-statuses-user_timeline
        """
        return self.request(
            'GET', 'statuses/user_timeline', endpoint_parameters=(
                'user_id', 'screen_name', 'since_id', 'count', 'max_id',
                'trim_user', 'exclude_replies', 'include_rts'
            ), **kwargs
        )

    @pagination(mode='id')
    @payload('status', list=True)
    def mentions_timeline(self, **kwargs):
        """ :reference: https://developer.twitter.com/en/docs/twitter-api/v1/tweets/timelines/api-reference/get-statuses-mentions_timeline
        """
        return self.request(
            'GET', 'statuses/mentions_timeline', endpoint_parameters=(
                'count', 'since_id', 'max_id', 'trim_user', 'include_entities'
            ), **kwargs
        )

    @pagination(mode='id')
    @payload('status', list=True)
    def retweets_of_me(self, **kwargs):
        """ :reference: https://developer.twitter.com/en/docs/twitter-api/v1/tweets/post-and-engage/api-reference/get-statuses-retweets_of_me
        """
        return self.request(
            'GET', 'statuses/retweets_of_me', endpoint_parameters=(
                'count', 'since_id', 'max_id', 'trim_user', 'include_entities',
                'include_user_entities'
            ), **kwargs
        )

    @payload('status')
    def get_status(self, id, **kwargs):
        """ :reference: https://developer.twitter.com/en/docs/twitter-api/v1/tweets/post-and-engage/api-reference/get-statuses-show-id
        """
        return self.request(
            'GET', 'statuses/show', endpoint_parameters=(
                'id', 'trim_user', 'include_my_retweet', 'include_entities',
                'include_ext_alt_text', 'include_card_uri'
            ), id=id, **kwargs
        )

    @payload('status')
    def update_status(self, status, **kwargs):
        """ :reference: https://developer.twitter.com/en/docs/twitter-api/v1/tweets/post-and-engage/api-reference/post-statuses-update
        """
        if 'media_ids' in kwargs:
            kwargs['media_ids'] = list_to_csv(kwargs['media_ids'])

        return self.request(
            'POST', 'statuses/update', endpoint_parameters=(
                'status', 'in_reply_to_status_id',
                'auto_populate_reply_metadata', 'exclude_reply_user_ids',
                'attachment_url', 'media_ids', 'possibly_sensitive', 'lat',
                'long', 'place_id', 'display_coordinates', 'trim_user',
                'enable_dmcommands', 'fail_dmcommands', 'card_uri'
            ), status=status, **kwargs
        )

    def media_upload(self, filename, *, file=None, chunked=False,
                     media_category=None, additional_owners=None, **kwargs):
        """ :reference: https://developer.twitter.com/en/docs/twitter-api/v1/media/upload-media/overview
        """
        h = None
        if file is not None:
            location = file.tell()
            h = file.read(32)
            file.seek(location)
        file_type = imghdr.what(filename, h=h)
        if file_type is not None:
            file_type = 'image/' + file_type
        else:
            file_type = mimetypes.guess_type(filename)[0]

        if chunked or file_type.startswith('video/'):
            return self.chunked_upload(
                filename, file=file, file_type=file_type,
                media_category=media_category,
                additional_owners=additional_owners, **kwargs
            )
        else:
            return self.simple_upload(
                filename, file=file, media_category=media_category,
                additional_owners=additional_owners, **kwargs
            )

    @payload('media')
    def simple_upload(self, filename, *, file=None, media_category=None,
                      additional_owners=None, **kwargs):
        """ :reference: https://developer.twitter.com/en/docs/twitter-api/v1/media/upload-media/api-reference/post-media-upload
        """
        if file is not None:
            files = {'media': (filename, file)}
        else:
            files = {'media': open(filename, 'rb')}

        post_data = {}
        if media_category is not None:
            post_data['media_category'] = media_category
        if additional_owners is not None:
            post_data['additional_owners'] = additional_owners

        return self.request(
            'POST', 'media/upload', post_data=post_data, files=files,
            upload_api=True, **kwargs
        )

    def chunked_upload(self, filename, *, file=None, file_type=None,
                       wait_for_async_finalize=True, media_category=None,
                       additional_owners=None, **kwargs):
        """ :reference https://developer.twitter.com/en/docs/twitter-api/v1/media/upload-media/uploading-media/chunked-media-upload
        """
        fp = file or open(filename, 'rb')

        start = fp.tell()
        fp.seek(0, 2)  # Seek to end of file
        file_size = fp.tell() - start
        fp.seek(start)

        media_id = self.chunked_upload_init(
            file_size, file_type, media_category=media_category,
            additional_owners=additional_owners, **kwargs
        ).media_id

        min_chunk_size, remainder = divmod(file_size, 1000)
        min_chunk_size += bool(remainder)

        # Use 1 MiB as default chunk size
        chunk_size = kwargs.pop('chunk_size', 1024 * 1024)
        # Max chunk size is 5 MiB
        chunk_size = max(min(chunk_size, 5 * 1024 * 1024), min_chunk_size)

        segments, remainder = divmod(file_size, chunk_size)
        segments += bool(remainder)

        for segment_index in range(segments):
            # The APPEND command returns an empty response body
            self.chunked_upload_append(
                media_id, (filename, fp.read(chunk_size)), segment_index,
                **kwargs
            )

        fp.close()
        media =  self.chunked_upload_finalize(media_id, **kwargs)

        if wait_for_async_finalize and hasattr(media, 'processing_info'):
            while media.processing_info['state'] in ('pending', 'in_progress'):
                time.sleep(media.processing_info['check_after_secs'])
                media = self.get_media_upload_status(media.media_id, **kwargs)

        return media

    @payload('media')
    def chunked_upload_init(self, total_bytes, media_type, *,
                            media_category=None, additional_owners=None,
                            **kwargs):
        """ :reference https://developer.twitter.com/en/docs/twitter-api/v1/media/upload-media/api-reference/post-media-upload-init
        """
        headers = {'Content-Type': 'application/x-www-form-urlencoded'}

        post_data = {
            'command': 'INIT',
            'total_bytes': total_bytes,
            'media_type': media_type,
        }
        if media_category is not None:
            post_data['media_category'] = media_category
        if additional_owners is not None:
            post_data['additional_owners'] = list_to_csv(additional_owners)

        return self.request(
            'POST', 'media/upload', headers=headers, post_data=post_data,
            upload_api=True, **kwargs
        )

    def chunked_upload_append(self, media_id, media, segment_index, **kwargs):
        """ :reference https://developer.twitter.com/en/docs/twitter-api/v1/media/upload-media/api-reference/post-media-upload-append
        """
        post_data = {
            'command': 'APPEND',
            'media_id': media_id,
            'segment_index': segment_index
        }
        files = {'media': media}
        return self.request(
            'POST', 'media/upload', post_data=post_data, files=files,
            upload_api=True, **kwargs
        )

    @payload('media')
    def chunked_upload_finalize(self, media_id, **kwargs):
        """ :reference https://developer.twitter.com/en/docs/twitter-api/v1/media/upload-media/api-reference/post-media-upload-finalize
        """
        headers = {'Content-Type': 'application/x-www-form-urlencoded'}
        post_data = {
            'command': 'FINALIZE',
            'media_id': media_id
        }
        return self.request(
            'POST', 'media/upload', headers=headers, post_data=post_data,
            upload_api=True, **kwargs
        )

    def create_media_metadata(self, media_id, alt_text, **kwargs):
        """ :reference: https://developer.twitter.com/en/docs/twitter-api/v1/media/upload-media/api-reference/post-media-metadata-create
        """
        json_payload = {
            'media_id': media_id,
            'alt_text': {'text': alt_text}
        }

        return self.request(
            'POST', 'media/metadata/create', json_payload=json_payload,
            upload_api=True, **kwargs
        )

    @payload('status')
    def update_with_media(self, status, filename, *, file=None, **kwargs):
        """ :reference: https://developer.twitter.com/en/docs/twitter-api/v1/tweets/post-and-engage/api-reference/post-statuses-update_with_media
        """
        if file is not None:
            files = {'media[]': (filename, file)}
        else:
            files = {'media[]': open(filename, 'rb')}
        return self.request(
            'POST', 'statuses/update_with_media', endpoint_parameters=(
                'status', 'possibly_sensitive', 'in_reply_to_status_id',
                'lat', 'long', 'place_id', 'display_coordinates'
            ), status=status, files=files, **kwargs
        )

    @payload('media')
    def get_media_upload_status(self, media_id, **kwargs):
        """ :reference: https://developer.twitter.com/en/docs/twitter-api/v1/media/upload-media/api-reference/get-media-upload-status
        """
        return self.request(
            'GET', 'media/upload', endpoint_parameters=(
                'command', 'media_id'
            ), command='STATUS', media_id=media_id, upload_api=True, **kwargs
        )

    @payload('status')
    def destroy_status(self, id, **kwargs):
        """ :reference: https://developer.twitter.com/en/docs/twitter-api/v1/tweets/post-and-engage/api-reference/post-statuses-destroy-id
        """
        return self.request(
            'POST', f'statuses/destroy/{id}', endpoint_parameters=(
                'trim_user',
            ), **kwargs
        )

    @payload('status')
    def retweet(self, id, **kwargs):
        """ :reference: https://developer.twitter.com/en/docs/twitter-api/v1/tweets/post-and-engage/api-reference/post-statuses-retweet-id
        """
        return self.request(
            'POST', f'statuses/retweet/{id}', endpoint_parameters=(
                'trim_user',
            ), **kwargs
        )

    @payload('status')
    def unretweet(self, id, **kwargs):
        """ :reference: https://developer.twitter.com/en/docs/twitter-api/v1/tweets/post-and-engage/api-reference/post-statuses-unretweet-id
        """
        return self.request(
            'POST', f'statuses/unretweet/{id}', endpoint_parameters=(
                'trim_user',
            ), **kwargs
        )

    @payload('status', list=True)
    def retweets(self, id, **kwargs):
        """ :reference: https://developer.twitter.com/en/docs/twitter-api/v1/tweets/post-and-engage/api-reference/get-statuses-retweets-id
        """
        return self.request(
            'GET', f'statuses/retweets/{id}', endpoint_parameters=(
                'count', 'trim_user'
            ), **kwargs
        )

    @pagination(mode='cursor')
    @payload('ids')
    def retweeters(self, id, **kwargs):
        """ :reference: https://developer.twitter.com/en/docs/twitter-api/v1/tweets/post-and-engage/api-reference/get-statuses-retweeters-ids
        """
        return self.request(
            'GET', 'statuses/retweeters/ids', endpoint_parameters=(
                'id', 'count', 'cursor', 'stringify_ids'
            ), id=id, **kwargs
        )

    @payload('user')
    def get_user(self, **kwargs):
        """ :reference: https://developer.twitter.com/en/docs/twitter-api/v1/accounts-and-users/follow-search-get-users/api-reference/get-users-show
        """
        return self.request(
            'GET', 'users/show', endpoint_parameters=(
                'user_id', 'screen_name', 'include_entities'
            ), **kwargs
        )

    @payload('json')
    def get_oembed(self, url, **kwargs):
        """ :reference: https://developer.twitter.com/en/docs/twitter-api/v1/tweets/post-and-engage/api-reference/get-statuses-oembed
        """
        return self.request(
            'GET', 'statuses/oembed', endpoint_parameters=(
                'url', 'maxwidth', 'hide_media', 'hide_thread', 'omit_script',
                'align', 'related', 'lang', 'theme', 'link_color',
                'widget_type', 'dnt'
            ), url=url, require_auth=False, **kwargs
        )

    @payload('user', list=True)
    def lookup_users(self, *, screen_name=None, user_id=None, **kwargs):
        """ :reference: https://developer.twitter.com/en/docs/twitter-api/v1/accounts-and-users/follow-search-get-users/api-reference/get-users-lookup
        """
        return self.request(
            'POST', 'users/lookup', endpoint_parameters=(
                'screen_name', 'user_id', 'include_entities', 'tweet_mode'
            ), screen_name=list_to_csv(screen_name),
            user_id=list_to_csv(user_id), **kwargs
        )

    def me(self):
        """ Get the authenticated user """
        return self.get_user(screen_name=self.auth.get_username())

    @pagination(mode='page')
    @payload('user', list=True)
    def search_users(self, q, **kwargs):
        """ :reference: https://developer.twitter.com/en/docs/twitter-api/v1/accounts-and-users/follow-search-get-users/api-reference/get-users-search
        """
        return self.request(
            'GET', 'users/search', endpoint_parameters=(
                'q', 'page', 'count', 'include_entities'
            ), q=q, **kwargs
        )

    @payload('direct_message')
    def get_direct_message(self, id, **kwargs):
        """ :reference: https://developer.twitter.com/en/docs/twitter-api/v1/direct-messages/sending-and-receiving/api-reference/get-event
        """
        return self.request(
            'GET', 'direct_messages/events/show', endpoint_parameters=(
                'id',
            ), id=id, **kwargs
        )

    @pagination(mode='dm_cursor')
    @payload('direct_message', list=True)
    def list_direct_messages(self, **kwargs):
        """ :reference: https://developer.twitter.com/en/docs/twitter-api/v1/direct-messages/sending-and-receiving/api-reference/list-events
        """
        return self.request(
            'GET', 'direct_messages/events/list', endpoint_parameters=(
                'count', 'cursor'
            ), **kwargs
        )

    @payload('direct_message')
    def send_direct_message(self, recipient_id, text, *, quick_reply_options=None,
                            attachment_type=None, attachment_media_id=None,
                            ctas=None, **kwargs):
        """ :reference: https://developer.twitter.com/en/docs/twitter-api/v1/direct-messages/sending-and-receiving/api-reference/new-event
        """
        json_payload = {
            'event': {'type': 'message_create',
                      'message_create': {
                          'target': {'recipient_id': recipient_id},
                          'message_data': {'text': text}
                      }
            }
        }
        message_data = json_payload['event']['message_create']['message_data']
        if quick_reply_options is not None:
            message_data['quick_reply'] = {
                'type': 'options',
                'options': quick_reply_options
            }
        if attachment_type is not None and attachment_media_id is not None:
            message_data['attachment'] = {
                'type': attachment_type,
                'media': {'id': attachment_media_id}
            }
        if ctas is not None:
            message_data['ctas'] = ctas
        return self.request(
            'POST', 'direct_messages/events/new',
            json_payload=json_payload, **kwargs
        )

    def destroy_direct_message(self, id, **kwargs):
        """ :reference: https://developer.twitter.com/en/docs/twitter-api/v1/direct-messages/sending-and-receiving/api-reference/delete-message-event
        """
        return self.request(
            'DELETE', 'direct_messages/events/destroy', endpoint_parameters=(
                'id',
            ), id=id, **kwargs
        )

    @payload('user')
    def create_friendship(self, **kwargs):
        """ :reference: https://developer.twitter.com/en/docs/twitter-api/v1/accounts-and-users/follow-search-get-users/api-reference/post-friendships-create
        """
        return self.request(
            'POST', 'friendships/create', endpoint_parameters=(
                'screen_name', 'user_id', 'follow'
            ), **kwargs
        )

    @payload('user')
    def destroy_friendship(self, **kwargs):
        """ :reference: https://developer.twitter.com/en/docs/twitter-api/v1/accounts-and-users/follow-search-get-users/api-reference/post-friendships-destroy
        """
        return self.request(
            'POST', 'friendships/destroy', endpoint_parameters=(
                'screen_name', 'user_id'
            ), **kwargs
        )

    @payload('friendship')
    def show_friendship(self, **kwargs):
        """ :reference: https://developer.twitter.com/en/docs/twitter-api/v1/accounts-and-users/follow-search-get-users/api-reference/get-friendships-show
        """
        return self.request(
            'GET', 'friendships/show', endpoint_parameters=(
                'source_id', 'source_screen_name', 'target_id',
                'target_screen_name'
            ), **kwargs
        )

    @payload('relationship', list=True)
    def lookup_friendships(self, *, screen_name=None, user_id=None, **kwargs):
        """ :reference: https://developer.twitter.com/en/docs/twitter-api/v1/accounts-and-users/follow-search-get-users/api-reference/get-friendships-lookup
        """
        return self.request(
            'GET', 'friendships/lookup', endpoint_parameters=(
                'screen_name', 'user_id'
            ), screen_name=list_to_csv(screen_name),
            user_id=list_to_csv(user_id), **kwargs
        )

    @pagination(mode='cursor')
    @payload('ids')
    def friends_ids(self, **kwargs):
        """ :reference: https://developer.twitter.com/en/docs/twitter-api/v1/accounts-and-users/follow-search-get-users/api-reference/get-friends-ids
        """
        return self.request(
            'GET', 'friends/ids', endpoint_parameters=(
                'user_id', 'screen_name', 'cursor', 'stringify_ids', 'count'
            ), **kwargs
        )

    @pagination(mode='cursor')
    @payload('user', list=True)
    def friends(self, **kwargs):
        """ :reference: https://developer.twitter.com/en/docs/twitter-api/v1/accounts-and-users/follow-search-get-users/api-reference/get-friends-list
        """
        return self.request(
            'GET', 'friends/list', endpoint_parameters=(
                'user_id', 'screen_name', 'cursor', 'count', 'skip_status',
                'include_user_entities'
            ), **kwargs
        )

    @pagination(mode='cursor')
    @payload('ids')
    def friendships_incoming(self, **kwargs):
        """ :reference: https://developer.twitter.com/en/docs/twitter-api/v1/accounts-and-users/follow-search-get-users/api-reference/get-friendships-incoming
        """
        return self.request(
            'GET', 'friendships/incoming', endpoint_parameters=(
                'cursor', 'stringify_ids'
            ), **kwargs
        )

    @pagination(mode='cursor')
    @payload('ids')
    def friendships_outgoing(self, **kwargs):
        """ :reference: https://developer.twitter.com/en/docs/twitter-api/v1/accounts-and-users/follow-search-get-users/api-reference/get-friendships-outgoing
        """
        return self.request(
            'GET', 'friendships/outgoing', endpoint_parameters=(
                'cursor', 'stringify_ids'
            ), **kwargs
        )

    @pagination(mode='cursor')
    @payload('ids')
    def followers_ids(self, **kwargs):
        """ :reference: https://developer.twitter.com/en/docs/twitter-api/v1/accounts-and-users/follow-search-get-users/api-reference/get-followers-ids
        """
        return self.request(
            'GET', 'followers/ids', endpoint_parameters=(
                'user_id', 'screen_name', 'cursor', 'count'
            ), **kwargs
        )

    @pagination(mode='cursor')
    @payload('user', list=True)
    def followers(self, **kwargs):
        """ :reference: https://developer.twitter.com/en/docs/twitter-api/v1/accounts-and-users/follow-search-get-users/api-reference/get-followers-list
        """
        return self.request(
            'GET', 'followers/list', endpoint_parameters=(
                'user_id', 'screen_name', 'cursor', 'count', 'skip_status',
                'include_user_entities'
            ), **kwargs
        )

    @payload('json')
    def get_settings(self, **kwargs):
        """ :reference: https://developer.twitter.com/en/docs/twitter-api/v1/accounts-and-users/manage-account-settings/api-reference/get-account-settings
        """
        return self.request(
            'GET', 'account/settings', use_cache=False, **kwargs
        )

    @payload('json')
    def set_settings(self, **kwargs):
        """ :reference: https://developer.twitter.com/en/docs/twitter-api/v1/accounts-and-users/manage-account-settings/api-reference/post-account-settings
        """
        return self.request(
            'POST', 'account/settings', endpoint_parameters=(
                'sleep_time_enabled', 'start_sleep_time', 'end_sleep_time',
                'time_zone', 'trend_location_woeid', 'lang'
            ), use_cache=False, **kwargs
        )

    @payload('user')
    def verify_credentials(self, **kwargs):
        """ :reference: https://developer.twitter.com/en/docs/twitter-api/v1/accounts-and-users/manage-account-settings/api-reference/get-account-verify_credentials
        """
        if 'include_email' in kwargs:
            kwargs['include_email'] = str(kwargs['include_email']).lower()
        return self.request(
            'GET', 'account/verify_credentials', endpoint_parameters=(
                'include_entities', 'skip_status', 'include_email'
            ), **kwargs
        )

    @payload('json')
    def rate_limit_status(self, **kwargs):
        """ :reference: https://developer.twitter.com/en/docs/twitter-api/v1/developer-utilities/rate-limit-status/api-reference/get-application-rate_limit_status
        """
        return self.request(
            'GET', 'application/rate_limit_status', endpoint_parameters=(
                'resources',
            ), use_cache=False, **kwargs
        )

    @payload('user')
    def update_profile_image(self, filename, *, file=None, **kwargs):
        """ :reference: https://developer.twitter.com/en/docs/twitter-api/v1/accounts-and-users/manage-account-settings/api-reference/post-account-update_profile_image
        """
        if file is not None:
            files = {'image': (filename, file)}
        else:
            files = {'image': open(filename, 'rb')}
        return self.request(
            'POST', 'account/update_profile_image', endpoint_parameters=(
                'include_entities', 'skip_status'
            ), files=files, **kwargs
        )

    def update_profile_banner(self, filename, *, file=None, **kwargs):
        """ :reference: https://developer.twitter.com/en/docs/twitter-api/v1/accounts-and-users/manage-account-settings/api-reference/post-account-update_profile_banner
        """
        if file is not None:
            files = {'banner': (filename, file)}
        else:
            files = {'banner': open(filename, 'rb')}
        return self.request(
            'POST', 'account/update_profile_banner', endpoint_parameters=(
                'width', 'height', 'offset_left', 'offset_right'
            ), files=files, **kwargs
        )

    @payload('user')
    def update_profile(self, **kwargs):
        """ :reference: https://developer.twitter.com/en/docs/twitter-api/v1/accounts-and-users/manage-account-settings/api-reference/post-account-update_profile
        """
        return self.request(
            'POST', 'account/update_profile', endpoint_parameters=(
                'name', 'url', 'location', 'description', 'profile_link_color',
                'include_entities', 'skip_status'
            ), **kwargs
        )

    @pagination(mode='id')
    @payload('status', list=True)
    def favorites(self, **kwargs):
        """ :reference: https://developer.twitter.com/en/docs/twitter-api/v1/tweets/post-and-engage/api-reference/get-favorites-list
        """
        return self.request(
            'GET', 'favorites/list', endpoint_parameters=(
                'user_id', 'screen_name', 'count', 'since_id', 'max_id',
                'include_entities'
            ), **kwargs
        )

    @payload('status')
    def create_favorite(self, id, **kwargs):
        """ :reference: https://developer.twitter.com/en/docs/twitter-api/v1/tweets/post-and-engage/api-reference/post-favorites-create
        """
        return self.request(
            'POST', 'favorites/create', endpoint_parameters=(
                'id', 'include_entities'
            ), id=id, **kwargs
        )

    @payload('status')
    def destroy_favorite(self, id, **kwargs):
        """ :reference: https://developer.twitter.com/en/docs/twitter-api/v1/tweets/post-and-engage/api-reference/post-favorites-destroy
        """
        return self.request(
            'POST', 'favorites/destroy', endpoint_parameters=(
                'id', 'include_entities'
            ), id=id, **kwargs
        )

    @payload('user')
    def create_block(self, **kwargs):
        """ :reference: https://developer.twitter.com/en/docs/twitter-api/v1/accounts-and-users/mute-block-report-users/api-reference/post-blocks-create
        """
        return self.request(
            'POST', 'blocks/create', endpoint_parameters=(
                'screen_name', 'user_id', 'include_entities', 'skip_status'
            ), **kwargs
        )

    @payload('user')
    def destroy_block(self, **kwargs):
        """ :reference: https://developer.twitter.com/en/docs/twitter-api/v1/accounts-and-users/mute-block-report-users/api-reference/post-blocks-destroy
        """
        return self.request(
            'POST', 'blocks/destroy', endpoint_parameters=(
                'screen_name', 'user_id', 'include_entities', 'skip_status'
            ), **kwargs
        )

    @pagination(mode='cursor')
    @payload('ids')
    def mutes_ids(self, **kwargs):
        """ :reference: https://developer.twitter.com/en/docs/twitter-api/v1/accounts-and-users/mute-block-report-users/api-reference/get-mutes-users-ids
        """
        return self.request(
            'GET', 'mutes/users/ids', endpoint_parameters=(
                'stringify_ids', 'cursor'
            ), **kwargs
        )

    @pagination(mode='cursor')
    @payload('user', list=True)
    def mutes(self, **kwargs):
        """ :reference: https://developer.twitter.com/en/docs/twitter-api/v1/accounts-and-users/mute-block-report-users/api-reference/get-mutes-users-list
        """
        return self.request(
            'GET', 'mutes/users/list', endpoint_parameters=(
                'cursor', 'include_entities', 'skip_status'
            ), **kwargs
        )

    @payload('user')
    def create_mute(self, **kwargs):
        """ :reference: https://developer.twitter.com/en/docs/twitter-api/v1/accounts-and-users/mute-block-report-users/api-reference/post-mutes-users-create
        """
        return self.request(
            'POST', 'mutes/users/create', endpoint_parameters=(
                'screen_name', 'user_id'
            ), **kwargs
        )

    @payload('user')
    def destroy_mute(self, **kwargs):
        """ :reference: https://developer.twitter.com/en/docs/twitter-api/v1/accounts-and-users/mute-block-report-users/api-reference/post-mutes-users-destroy
        """
        return self.request(
            'POST', 'mutes/users/destroy', endpoint_parameters=(
                'screen_name', 'user_id'
            ), **kwargs
        )

    @pagination(mode='cursor')
    @payload('user', list=True)
    def blocks(self, **kwargs):
        """ :reference: https://developer.twitter.com/en/docs/twitter-api/v1/accounts-and-users/mute-block-report-users/api-reference/get-blocks-list
        """
        return self.request(
            'GET', 'blocks/list', endpoint_parameters=(
                'include_entities', 'skip_status', 'cursor'
            ), **kwargs
        )

    @pagination(mode='cursor')
    @payload('ids')
    def blocks_ids(self, **kwargs):
        """ :reference: https://developer.twitter.com/en/docs/twitter-api/v1/accounts-and-users/mute-block-report-users/api-reference/get-blocks-ids
        """
        return self.request(
            'GET', 'blocks/ids', endpoint_parameters=(
                'stringify_ids', 'cursor',
            ), **kwargs
        )

    @payload('user')
    def report_spam(self, **kwargs):
        """ :reference: https://developer.twitter.com/en/docs/twitter-api/v1/accounts-and-users/mute-block-report-users/api-reference/post-users-report_spam
        """
        return self.request(
            'POST', 'users/report_spam', endpoint_parameters=(
                'screen_name', 'user_id', 'perform_block'
            ), **kwargs
        )

    @payload('saved_search', list=True)
    def saved_searches(self, **kwargs):
        """ :reference: https://developer.twitter.com/en/docs/twitter-api/v1/accounts-and-users/manage-account-settings/api-reference/get-saved_searches-list
        """
        return self.request('GET', 'saved_searches/list', **kwargs)

    @payload('saved_search')
    def get_saved_search(self, id, **kwargs):
        """ :reference: https://developer.twitter.com/en/docs/twitter-api/v1/accounts-and-users/manage-account-settings/api-reference/get-saved_searches-show-id
        """
        return self.request('GET', f'saved_searches/show/{id}', **kwargs)

    @payload('saved_search')
    def create_saved_search(self, query, **kwargs):
        """ :reference: https://developer.twitter.com/en/docs/twitter-api/v1/accounts-and-users/manage-account-settings/api-reference/post-saved_searches-create
        """
        return self.request(
            'POST', 'saved_searches/create', endpoint_parameters=(
                'query',
            ), query=query, **kwargs
        )

    @payload('saved_search')
    def destroy_saved_search(self, id, **kwargs):
        """ :reference: https://developer.twitter.com/en/docs/twitter-api/v1/accounts-and-users/manage-account-settings/api-reference/post-saved_searches-destroy-id
        """
        return self.request('POST', f'saved_searches/destroy/{id}', **kwargs)

    @payload('list')
    def create_list(self, name, **kwargs):
        """ :reference: https://developer.twitter.com/en/docs/twitter-api/v1/accounts-and-users/create-manage-lists/api-reference/post-lists-create
        """
        return self.request(
            'POST', 'lists/create', endpoint_parameters=(
                'name', 'mode', 'description'
            ), name=name, **kwargs
        )

    @payload('list')
    def destroy_list(self, **kwargs):
        """ :reference: https://developer.twitter.com/en/docs/twitter-api/v1/accounts-and-users/create-manage-lists/api-reference/post-lists-destroy
        """
        return self.request(
            'POST', 'lists/destroy', endpoint_parameters=(
                'owner_screen_name', 'owner_id', 'list_id', 'slug'
            ), **kwargs
        )

    @payload('list')
    def update_list(self, **kwargs):
        """ :reference: https://developer.twitter.com/en/docs/twitter-api/v1/accounts-and-users/create-manage-lists/api-reference/post-lists-update
        """
        return self.request(
            'POST', 'lists/update', endpoint_parameters=(
                'list_id', 'slug', 'name', 'mode', 'description',
                'owner_screen_name', 'owner_id'
            ), **kwargs
        )

    @payload('list', list=True)
    def lists_all(self, **kwargs):
        """ :reference: https://developer.twitter.com/en/docs/twitter-api/v1/accounts-and-users/create-manage-lists/api-reference/get-lists-list
        """
        return self.request(
            'GET', 'lists/list', endpoint_parameters=(
                'user_id', 'screen_name', 'reverse'
            ), **kwargs
        )

    @pagination(mode='cursor')
    @payload('list', list=True)
    def lists_memberships(self, **kwargs):
        """ :reference: https://developer.twitter.com/en/docs/twitter-api/v1/accounts-and-users/create-manage-lists/api-reference/get-lists-memberships
        """
        return self.request(
            'GET', 'lists/memberships', endpoint_parameters=(
                'user_id', 'screen_name', 'count', 'cursor',
                'filter_to_owned_lists'
            ), **kwargs
        )

    @pagination(mode='cursor')
    @payload('list', list=True)
    def lists_ownerships(self, **kwargs):
        """ :reference: https://developer.twitter.com/en/docs/twitter-api/v1/accounts-and-users/create-manage-lists/api-reference/get-lists-ownerships
        """
        return self.request(
            'GET', 'lists/ownerships', endpoint_parameters=(
                'user_id', 'screen_name', 'count', 'cursor'
            ), **kwargs
        )

    @pagination(mode='cursor')
    @payload('list', list=True)
    def lists_subscriptions(self, **kwargs):
        """ :reference: https://developer.twitter.com/en/docs/twitter-api/v1/accounts-and-users/create-manage-lists/api-reference/get-lists-subscriptions
        """
        return self.request(
            'GET', 'lists/subscriptions', endpoint_parameters=(
                'user_id', 'screen_name', 'count', 'cursor'
            ), **kwargs
        )

    @pagination(mode='id')
    @payload('status', list=True)
    def list_timeline(self, **kwargs):
        """ :reference: https://developer.twitter.com/en/docs/twitter-api/v1/accounts-and-users/create-manage-lists/api-reference/get-lists-statuses
        """
        return self.request(
            'GET', 'lists/statuses', endpoint_parameters=(
                'list_id', 'slug', 'owner_screen_name', 'owner_id', 'since_id',
                'max_id', 'count', 'include_entities', 'include_rts'
            ), **kwargs
        )

    @payload('list')
    def get_list(self, **kwargs):
        """ :reference: https://developer.twitter.com/en/docs/twitter-api/v1/accounts-and-users/create-manage-lists/api-reference/get-lists-show
        """
        return self.request(
            'GET', 'lists/show', endpoint_parameters=(
                'list_id', 'slug', 'owner_screen_name', 'owner_id'
            ), **kwargs
        )

    @payload('list')
    def add_list_member(self, **kwargs):
        """ :reference: https://developer.twitter.com/en/docs/twitter-api/v1/accounts-and-users/create-manage-lists/api-reference/post-lists-members-create
        """
        return self.request(
            'POST', 'lists/members/create', endpoint_parameters=(
                'list_id', 'slug', 'user_id', 'screen_name',
                'owner_screen_name', 'owner_id'
            ), **kwargs
        )

    @payload('list')
    def remove_list_member(self, **kwargs):
        """ :reference: https://developer.twitter.com/en/docs/twitter-api/v1/accounts-and-users/create-manage-lists/api-reference/post-lists-members-destroy
        """
        return self.request(
            'POST', 'lists/members/destroy', endpoint_parameters=(
                'list_id', 'slug', 'user_id', 'screen_name',
                'owner_screen_name', 'owner_id'
            ), **kwargs
        )

    @payload('list')
    def add_list_members(self, **kwargs):
        """ :reference: https://developer.twitter.com/en/docs/twitter-api/v1/accounts-and-users/create-manage-lists/api-reference/post-lists-members-create_all
        """
        if 'user_id' in kwargs:
            kwargs['user_id'] = list_to_csv(kwargs['user_id'])
        if 'screen_name' in kwargs:
            kwargs['screen_name'] = list_to_csv(kwargs['screen_name'])
        return self.request(
            'POST', 'lists/members/create_all', endpoint_parameters=(
                'list_id', 'slug', 'user_id', 'screen_name',
                'owner_screen_name', 'owner_id'
            ), **kwargs
        )

    @payload('list')
    def remove_list_members(self, **kwargs):
        """ :reference: https://developer.twitter.com/en/docs/twitter-api/v1/accounts-and-users/create-manage-lists/api-reference/post-lists-members-destroy_all
        """
        if 'user_id' in kwargs:
            kwargs['user_id'] = list_to_csv(kwargs['user_id'])
        if 'screen_name' in kwargs:
            kwargs['screen_name'] = list_to_csv(kwargs['screen_name'])
        return self.request(
            'POST', 'lists/members/destroy_all', endpoint_parameters=(
                'list_id', 'slug', 'user_id', 'screen_name',
                'owner_screen_name', 'owner_id'
            ), **kwargs
        )

    @pagination(mode='cursor')
    @payload('user', list=True)
    def list_members(self, **kwargs):
        """ :reference: https://developer.twitter.com/en/docs/twitter-api/v1/accounts-and-users/create-manage-lists/api-reference/get-lists-members
        """
        return self.request(
            'GET', 'lists/members', endpoint_parameters=(
                'list_id', 'slug', 'owner_screen_name', 'owner_id', 'count',
                'cursor', 'include_entities', 'skip_status'
            ), **kwargs
        )

    @payload('user')
    def show_list_member(self, **kwargs):
        """ :reference: https://developer.twitter.com/en/docs/twitter-api/v1/accounts-and-users/create-manage-lists/api-reference/get-lists-members-show
        """
        return self.request(
            'GET', 'lists/members/show', endpoint_parameters=(
                'list_id', 'slug', 'user_id', 'screen_name',
                'owner_screen_name', 'owner_id', 'include_entities',
                'skip_status'
            ), **kwargs
        )

    @payload('list')
    def subscribe_list(self, **kwargs):
        """ :reference: https://developer.twitter.com/en/docs/twitter-api/v1/accounts-and-users/create-manage-lists/api-reference/post-lists-subscribers-create
        """
        return self.request(
            'POST', 'lists/subscribers/create', endpoint_parameters=(
                'owner_screen_name', 'owner_id', 'list_id', 'slug'
            ), **kwargs
        )

    @payload('list')
    def unsubscribe_list(self, **kwargs):
        """ :reference: https://developer.twitter.com/en/docs/twitter-api/v1/accounts-and-users/create-manage-lists/api-reference/post-lists-subscribers-destroy
        """
        return self.request(
            'POST', 'lists/subscribers/destroy', endpoint_parameters=(
                'list_id', 'slug', 'owner_screen_name', 'owner_id'
            ), **kwargs
        )

    @pagination(mode='cursor')
    @payload('user', list=True)
    def list_subscribers(self, **kwargs):
        """ :reference: https://developer.twitter.com/en/docs/twitter-api/v1/accounts-and-users/create-manage-lists/api-reference/get-lists-subscribers
        """
        return self.request(
            'GET', 'lists/subscribers', endpoint_parameters=(
                'list_id', 'slug', 'owner_screen_name', 'owner_id', 'count',
                'cursor', 'include_entities', 'skip_status'
            ), **kwargs
        )

    @payload('user')
    def show_list_subscriber(self, **kwargs):
        """ :reference: https://developer.twitter.com/en/docs/twitter-api/v1/accounts-and-users/create-manage-lists/api-reference/get-lists-subscribers-show
        """
        return self.request(
            'GET', 'lists/subscribers/show', endpoint_parameters=(
                'owner_screen_name', 'owner_id', 'list_id', 'slug', 'user_id',
                'screen_name', 'include_entities', 'skip_status'
            ), **kwargs
        )

    @payload('json')
    def trends_available(self, **kwargs):
        """ :reference: https://developer.twitter.com/en/docs/twitter-api/v1/trends/locations-with-trending-topics/api-reference/get-trends-available
        """
        return self.request('GET', 'trends/available', **kwargs)

    @payload('json')
    def trends_place(self, id, **kwargs):
        """ :reference: https://developer.twitter.com/en/docs/twitter-api/v1/trends/trends-for-location/api-reference/get-trends-place
        """
        return self.request(
            'GET', 'trends/place', endpoint_parameters=(
                'id', 'exclude'
            ), id=id, **kwargs
        )

    @payload('json')
    def trends_closest(self, lat, long, **kwargs):
        """ :reference: https://developer.twitter.com/en/docs/twitter-api/v1/trends/locations-with-trending-topics/api-reference/get-trends-closest
        """
        return self.request(
            'GET', 'trends/closest', endpoint_parameters=(
                'lat', 'long'
            ), lat=lat, long=long, **kwargs
        )

    @pagination(mode='id')
    @payload('search_results')
    def search(self, q, **kwargs):
        """ :reference: https://developer.twitter.com/en/docs/twitter-api/v1/tweets/search/api-reference/get-search-tweets
        """
        return self.request(
            'GET', 'search/tweets', endpoint_parameters=(
                'q', 'geocode', 'lang', 'locale', 'result_type', 'count',
                'until', 'since_id', 'max_id', 'include_entities'
            ), q=q, **kwargs
        )

    @pagination(mode='next')
    @payload('status', list=True)
    def search_30_day(self, label, query, **kwargs):
        """ :reference: https://developer.twitter.com/en/docs/twitter-api/premium/search-api/api-reference/premium-search
        """
        return self.request(
            'GET', f'tweets/search/30day/{label}', endpoint_parameters=(
                'query', 'tag', 'fromDate', 'toDate', 'maxResults', 'next'
            ), query=query, **kwargs
        )

    @pagination(mode='next')
    @payload('status', list=True)
    def search_full_archive(self, label, query, **kwargs):
        """ :reference: https://developer.twitter.com/en/docs/twitter-api/premium/search-api/api-reference/premium-search
        """
        return self.request(
            'GET', f'tweets/search/fullarchive/{label}', endpoint_parameters=(
                'query', 'tag', 'fromDate', 'toDate', 'maxResults', 'next'
            ), query=query, **kwargs
        )

    @payload('place', list=True)
    def reverse_geocode(self, lat, long, **kwargs):
        """ :reference: https://developer.twitter.com/en/docs/twitter-api/v1/geo/places-near-location/api-reference/get-geo-reverse_geocode
        """
        return self.request(
            'GET', 'geo/reverse_geocode', endpoint_parameters=(
                'lat', 'long', 'accuracy', 'granularity', 'max_results'
            ), lat=lat, long=long, **kwargs
        )

    @payload('place')
    def geo_id(self, place_id, **kwargs):
        """ :reference: https://developer.twitter.com/en/docs/twitter-api/v1/geo/place-information/api-reference/get-geo-id-place_id
        """
        return self.request('GET', f'geo/id/{place_id}', **kwargs)

    @payload('place', list=True)
    def geo_search(self, **kwargs):
        """ :reference: https://developer.twitter.com/en/docs/twitter-api/v1/geo/places-near-location/api-reference/get-geo-search
        """
        return self.request(
            'GET', 'geo/search', endpoint_parameters=(
                'lat', 'long', 'query', 'ip', 'granularity', 'max_results'
            ), **kwargs
        )

    @payload('json')
    def supported_languages(self, **kwargs):
        """ :reference: https://developer.twitter.com/en/docs/twitter-api/v1/developer-utilities/supported-languages/api-reference/get-help-languages
        """
        return self.request('GET', 'help/languages', **kwargs)

    @payload('json')
    def configuration(self, **kwargs):
        """ :reference: https://developer.twitter.com/en/docs/twitter-api/v1/developer-utilities/configuration/api-reference/get-help-configuration
        """
<<<<<<< HEAD
        return self.request('GET', 'help/configuration', **kwargs)
=======
        return self.request('GET', 'help/configuration', **kwargs)

    """ Internal use only """

    @staticmethod
    def _pack_image(filename, max_size, form_field='image', f=None, file_type=None):
        """Pack image from file into multipart-formdata post body"""
        # image must be less than 700kb in size
        if f is None:
            try:
                if os.path.getsize(filename) > (max_size * 1024):
                    raise TweepyException(f'File is too big, must be less than {max_size}kb.')
            except os.error as e:
                raise TweepyException(f'Unable to access file: {e.strerror}')

            # build the mulitpart-formdata body
            fp = open(filename, 'rb')
        else:
            f.seek(0, 2)  # Seek to end of file
            if f.tell() > (max_size * 1024):
                raise TweepyException(f'File is too big, must be less than {max_size}kb.')
            f.seek(0)  # Reset to beginning of file
            fp = f

        # image must be gif, jpeg, png, webp
        if not file_type:
            h = None
            if f is not None:
                h = f.read(32)
                f.seek(0)
            file_type = imghdr.what(filename, h=h) or mimetypes.guess_type(filename)[0]
        if file_type is None:
            raise TweepyException('Could not determine file type')
        if file_type in ['gif', 'jpeg', 'png', 'webp']:
            file_type = 'image/' + file_type
        elif file_type not in ['image/gif', 'image/jpeg', 'image/png']:
            raise TweepyException(f'Invalid file type for image: {file_type}')

        if isinstance(filename, str):
            filename = filename.encode('utf-8')

        BOUNDARY = b'Tw3ePy'
        body = []
        body.append(b'--' + BOUNDARY)
        body.append(f'Content-Disposition: form-data; name="{form_field}";'
                    f' filename="{filename}"'
                    .encode('utf-8'))
        body.append(f'Content-Type: {file_type}'.encode('utf-8'))
        body.append(b'')
        body.append(fp.read())
        body.append(b'--' + BOUNDARY + b'--')
        body.append(b'')
        fp.close()
        body = b'\r\n'.join(body)

        # build headers
        headers = {
            'Content-Type': 'multipart/form-data; boundary=Tw3ePy',
            'Content-Length': str(len(body))
        }

        return headers, body
>>>>>>> b443557e
<|MERGE_RESOLUTION|>--- conflicted
+++ resolved
@@ -1325,69 +1325,4 @@
     def configuration(self, **kwargs):
         """ :reference: https://developer.twitter.com/en/docs/twitter-api/v1/developer-utilities/configuration/api-reference/get-help-configuration
         """
-<<<<<<< HEAD
-        return self.request('GET', 'help/configuration', **kwargs)
-=======
-        return self.request('GET', 'help/configuration', **kwargs)
-
-    """ Internal use only """
-
-    @staticmethod
-    def _pack_image(filename, max_size, form_field='image', f=None, file_type=None):
-        """Pack image from file into multipart-formdata post body"""
-        # image must be less than 700kb in size
-        if f is None:
-            try:
-                if os.path.getsize(filename) > (max_size * 1024):
-                    raise TweepyException(f'File is too big, must be less than {max_size}kb.')
-            except os.error as e:
-                raise TweepyException(f'Unable to access file: {e.strerror}')
-
-            # build the mulitpart-formdata body
-            fp = open(filename, 'rb')
-        else:
-            f.seek(0, 2)  # Seek to end of file
-            if f.tell() > (max_size * 1024):
-                raise TweepyException(f'File is too big, must be less than {max_size}kb.')
-            f.seek(0)  # Reset to beginning of file
-            fp = f
-
-        # image must be gif, jpeg, png, webp
-        if not file_type:
-            h = None
-            if f is not None:
-                h = f.read(32)
-                f.seek(0)
-            file_type = imghdr.what(filename, h=h) or mimetypes.guess_type(filename)[0]
-        if file_type is None:
-            raise TweepyException('Could not determine file type')
-        if file_type in ['gif', 'jpeg', 'png', 'webp']:
-            file_type = 'image/' + file_type
-        elif file_type not in ['image/gif', 'image/jpeg', 'image/png']:
-            raise TweepyException(f'Invalid file type for image: {file_type}')
-
-        if isinstance(filename, str):
-            filename = filename.encode('utf-8')
-
-        BOUNDARY = b'Tw3ePy'
-        body = []
-        body.append(b'--' + BOUNDARY)
-        body.append(f'Content-Disposition: form-data; name="{form_field}";'
-                    f' filename="{filename}"'
-                    .encode('utf-8'))
-        body.append(f'Content-Type: {file_type}'.encode('utf-8'))
-        body.append(b'')
-        body.append(fp.read())
-        body.append(b'--' + BOUNDARY + b'--')
-        body.append(b'')
-        fp.close()
-        body = b'\r\n'.join(body)
-
-        # build headers
-        headers = {
-            'Content-Type': 'multipart/form-data; boundary=Tw3ePy',
-            'Content-Length': str(len(body))
-        }
-
-        return headers, body
->>>>>>> b443557e
+        return self.request('GET', 'help/configuration', **kwargs)