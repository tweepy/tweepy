# Tweepy
# Copyright 2009-2019 Joshua Roesslein
# See LICENSE for details.

import mimetypes
import os

import six

from tweepy.binder import bind_api
from tweepy.error import TweepError
from tweepy.parsers import ModelParser, Parser
from tweepy.utils import list_to_csv


class API(object):
    """Twitter API"""

    def __init__(self, auth_handler=None,
                 host='api.twitter.com', search_host='search.twitter.com',
                 upload_host='upload.twitter.com', cache=None, api_root='/1.1',
                 search_root='', upload_root='/1.1', retry_count=0,
                 retry_delay=0, retry_errors=None, timeout=60, parser=None,
                 compression=False, wait_on_rate_limit=False,
                 wait_on_rate_limit_notify=False, proxy=''):
        """ Api instance Constructor

        :param auth_handler:
        :param host:  url of the server of the rest api, default:'api.twitter.com'
        :param search_host: url of the search server, default:'search.twitter.com'
        :param upload_host: url of the upload server, default:'upload.twitter.com'
        :param cache: Cache to query if a GET method is used, default:None
        :param api_root: suffix of the api version, default:'/1.1'
        :param search_root: suffix of the search version, default:''
        :param upload_root: suffix of the upload version, default:'/1.1'
        :param retry_count: number of allowed retries, default:0
        :param retry_delay: delay in second between retries, default:0
        :param retry_errors: default:None
        :param timeout: delay before to consider the request as timed out in seconds, default:60
        :param parser: ModelParser instance to parse the responses, default:None
        :param compression: If the response is compressed, default:False
        :param wait_on_rate_limit: If the api wait when it hits the rate limit, default:False
        :param wait_on_rate_limit_notify: If the api print a notification when the rate limit is hit, default:False
        :param proxy: Url to use as proxy during the HTTP request, default:''

        :raise TypeError: If the given parser is not a ModelParser instance.
        """
        self.auth = auth_handler
        self.host = host
        self.search_host = search_host
        self.upload_host = upload_host
        self.api_root = api_root
        self.search_root = search_root
        self.upload_root = upload_root
        self.cache = cache
        self.compression = compression
        self.retry_count = retry_count
        self.retry_delay = retry_delay
        self.retry_errors = retry_errors
        self.timeout = timeout
        self.wait_on_rate_limit = wait_on_rate_limit
        self.wait_on_rate_limit_notify = wait_on_rate_limit_notify
        self.parser = parser or ModelParser()
        self.proxy = {}
        if proxy:
            self.proxy['https'] = proxy

        # Attempt to explain more clearly the parser argument requirements
        # https://github.com/tweepy/tweepy/issues/421
        #
        parser_type = Parser
        if not isinstance(self.parser, parser_type):
            raise TypeError(
                '"parser" argument has to be an instance of "{required}".'
                ' It is currently a {actual}.'.format(
                    required=parser_type.__name__,
                    actual=type(self.parser)
                )
            )

    def home_timeline(self, *args, **kwargs):
        """ :reference: https://developer.twitter.com/en/docs/tweets/timelines/api-reference/get-statuses-home_timeline
            :allowed_param:'since_id', 'max_id', 'count'
        """
        return bind_api(
            api=self,
            path='/statuses/home_timeline.json',
            payload_type='status', payload_list=True,
            allowed_param=['since_id', 'max_id', 'count'],
            require_auth=True
        )(*args, **kwargs)
    home_timeline.pagination_mode = 'id'

    def statuses_lookup(self, id_, include_entities=None,
                        trim_user=None, map_=None, tweet_mode=None):
        return self._statuses_lookup(list_to_csv(id_), include_entities,
                                     trim_user, map_, tweet_mode)

    def _statuses_lookup(self, *args, **kwargs):
        """ :reference: https://developer.twitter.com/en/docs/tweets/post-and-engage/api-reference/get-statuses-lookup
            :allowed_param:'id', 'include_entities', 'trim_user', 'map', 'tweet_mode'
        """
        return bind_api(
            api=self,
            path='/statuses/lookup.json',
            payload_type='status', payload_list=True,
            allowed_param=['id', 'include_entities', 'trim_user', 'map', 'tweet_mode'],
            require_auth=True
        )(*args, **kwargs)

    def user_timeline(self, *args, **kwargs):
        """ :reference: https://developer.twitter.com/en/docs/tweets/timelines/api-reference/get-statuses-user_timeline
            :allowed_param:'id', 'user_id', 'screen_name', 'since_id', 'max_id', 'count', 'include_rts', 'trim_user', 'exclude_replies'
        """
        return bind_api(
            api=self,
            path='/statuses/user_timeline.json',
            payload_type='status', payload_list=True,
            allowed_param=['id', 'user_id', 'screen_name', 'since_id',
                           'max_id', 'count', 'include_rts', 'trim_user',
                           'exclude_replies']
        )(*args, **kwargs)
    user_timeline.pagination_mode = 'id'

    def mentions_timeline(self, *args, **kwargs):
        """ :reference: https://developer.twitter.com/en/docs/tweets/timelines/api-reference/get-statuses-mentions_timeline
            :allowed_param:'since_id', 'max_id', 'count'
        """
        return bind_api(
            api=self,
            path='/statuses/mentions_timeline.json',
            payload_type='status', payload_list=True,
            allowed_param=['since_id', 'max_id', 'count'],
            require_auth=True
        )(*args, **kwargs)
    mentions_timeline.pagination_mode = 'id'

    def related_results(self, *args, **kwargs):
        """ :reference: https://dev.twitter.com/docs/api/1.1/get/related_results/show/%3id.format
            :allowed_param:'id'
        """
        return bind_api(
            api=self,
            path='/related_results/show/{id}.json',
            payload_type='relation', payload_list=True,
            allowed_param=['id'],
            require_auth=False
        )(*args, **kwargs)

    def retweets_of_me(self, *args, **kwargs):
        """ :reference: https://developer.twitter.com/en/docs/tweets/post-and-engage/api-reference/get-statuses-retweets_of_me
            :allowed_param:'since_id', 'max_id', 'count'
        """
        return bind_api(
            api=self,
            path='/statuses/retweets_of_me.json',
            payload_type='status', payload_list=True,
            allowed_param=['since_id', 'max_id', 'count'],
            require_auth=True
        )(*args, **kwargs)
    retweets_of_me.pagination_mode = 'id'

    def get_status(self, *args, **kwargs):
        """ :reference: https://developer.twitter.com/en/docs/tweets/post-and-engage/api-reference/get-statuses-show-id
            :allowed_param:'id'
        """
        return bind_api(
            api=self,
            path='/statuses/show.json',
            payload_type='status',
            allowed_param=['id']
        )(*args, **kwargs)

    def update_status(self, *args, **kwargs):
        """ :reference: https://developer.twitter.com/en/docs/tweets/post-and-engage/api-reference/post-statuses-update
            :allowed_param:'status', 'in_reply_to_status_id', 'in_reply_to_status_id_str', 'auto_populate_reply_metadata', 'lat', 'long', 'source', 'place_id', 'display_coordinates', 'media_ids'
        """
        post_data = {}
        media_ids = kwargs.pop("media_ids", None)
        if media_ids is not None:
            post_data["media_ids"] = list_to_csv(media_ids)

        return bind_api(
            api=self,
            path='/statuses/update.json',
            method='POST',
            payload_type='status',
            allowed_param=['status', 'in_reply_to_status_id', 'in_reply_to_status_id_str', 'auto_populate_reply_metadata', 'lat', 'long', 'source', 'place_id', 'display_coordinates'],
            require_auth=True
        )(post_data=post_data, *args, **kwargs)

    def media_upload(self, filename, *args, **kwargs):
        """ :reference: https://developer.twitter.com/en/docs/media/upload-media/api-reference/post-media-upload
            :allowed_param:
        """
        f = kwargs.pop('file', None)
        headers, post_data = API._pack_image(filename, 4883, form_field='media', f=f)
        kwargs.update({'headers': headers, 'post_data': post_data})

        return bind_api(
            api=self,
            path='/media/upload.json',
            method='POST',
            payload_type='media',
            allowed_param=[],
            require_auth=True,
            upload_api=True
        )(*args, **kwargs)

    def update_with_media(self, filename, *args, **kwargs):
        """ :reference: https://developer.twitter.com/en/docs/tweets/post-and-engage/api-reference/post-statuses-update_with_media
            :allowed_param:'status', 'possibly_sensitive', 'in_reply_to_status_id', 'in_reply_to_status_id_str', 'auto_populate_reply_metadata', 'lat', 'long', 'place_id', 'display_coordinates'
        """
        f = kwargs.pop('file', None)
        headers, post_data = API._pack_image(filename, 3072, form_field='media[]', f=f)
        kwargs.update({'headers': headers, 'post_data': post_data})

        return bind_api(
            api=self,
            path='/statuses/update_with_media.json',
            method='POST',
            payload_type='status',
            allowed_param=[
                'status', 'possibly_sensitive', 'in_reply_to_status_id', 'in_reply_to_status_id_str',
                'auto_populate_reply_metadata', 'lat', 'long', 'place_id', 'display_coordinates'
            ],
            require_auth=True
        )(*args, **kwargs)

    def destroy_status(self, *args, **kwargs):
        """ :reference: https://developer.twitter.com/en/docs/tweets/post-and-engage/api-reference/post-statuses-destroy-id
            :allowed_param:'id'
        """
        return bind_api(
            api=self,
            path='/statuses/destroy/{id}.json',
            method='POST',
            payload_type='status',
            allowed_param=['id'],
            require_auth=True
        )(*args, **kwargs)

    def retweet(self, *args, **kwargs):
        """ :reference: https://developer.twitter.com/en/docs/tweets/post-and-engage/api-reference/post-statuses-retweet-id
            :allowed_param:'id'
        """
        return bind_api(
            api=self,
            path='/statuses/retweet/{id}.json',
            method='POST',
            payload_type='status',
            allowed_param=['id'],
            require_auth=True
        )(*args, **kwargs)

    def unretweet(self, *args, **kwargs):
        """ :reference: https://developer.twitter.com/en/docs/tweets/post-and-engage/api-reference/post-statuses-unretweet-id
            :allowed_param:'id'
        """
        return bind_api(
            api=self,
            path='/statuses/unretweet/{id}.json',
            method='POST',
            payload_type='status',
            allowed_param=['id'],
            require_auth=True
        )(*args, **kwargs)

    def retweets(self, *args, **kwargs):
        """ :reference: https://developer.twitter.com/en/docs/tweets/post-and-engage/api-reference/get-statuses-retweets-id
            :allowed_param:'id', 'count'
        """
        return bind_api(
            api=self,
            path='/statuses/retweets/{id}.json',
            payload_type='status', payload_list=True,
            allowed_param=['id', 'count'],
            require_auth=True
        )(*args, **kwargs)

    def retweeters(self, *args, **kwargs):
        """ :reference: https://developer.twitter.com/en/docs/tweets/post-and-engage/api-reference/get-statuses-retweeters-ids
            :allowed_param:'id', 'cursor', 'stringify_ids
        """
        return bind_api(
            api=self,
            path='/statuses/retweeters/ids.json',
            payload_type='ids',
            allowed_param=['id', 'cursor', 'stringify_ids']
        )(*args, **kwargs)
    retweeters.pagination_mode = 'cursor'

    def get_user(self, *args, **kwargs):
        """ :reference: https://developer.twitter.com/en/docs/accounts-and-users/follow-search-get-users/api-reference/get-users-show
            :allowed_param:'id', 'user_id', 'screen_name'
        """
        return bind_api(
            api=self,
            path='/users/show.json',
            payload_type='user',
            allowed_param=['id', 'user_id', 'screen_name']
        )(*args, **kwargs)

    def get_oembed(self, *args, **kwargs):
        """ :reference: https://developer.twitter.com/en/docs/tweets/post-and-engage/api-reference/get-statuses-oembed
            :allowed_param:'id', 'url', 'maxwidth', 'hide_media', 'omit_script', 'align', 'related', 'lang'
        """
        return bind_api(
            api=self,
            path='/statuses/oembed.json',
            payload_type='json',
            allowed_param=['id', 'url', 'maxwidth', 'hide_media', 'omit_script', 'align', 'related', 'lang']
        )(*args, **kwargs)

    def lookup_users(self, user_ids=None, screen_names=None, include_entities=None, tweet_mode=None):
        """ Perform bulk look up of users from user ID or screen_name
            :reference: https://dev.twitter.com/rest/reference/get/users/lookup
            allowed_param='user_id', 'screen_name', 'include_entities', 'tweet_mode'
        """
        post_data = {}
        if include_entities is not None:
            include_entities = 'true' if include_entities else 'false'
            post_data['include_entities'] = include_entities
        if user_ids:
            post_data['user_id'] = list_to_csv(user_ids)
        if screen_names:
            post_data['screen_name'] = list_to_csv(screen_names)
        if tweet_mode:
            post_data['tweet_mode'] = tweet_mode

        return bind_api(
            api=self,
            path='/users/lookup.json',
            payload_type='user', payload_list=True,
            method='POST',
            allowed_param=['user_id', 'screen_name', 'include_entities', 'tweet_mode']
        )(post_data=post_data)

    def me(self, *args, **kwargs):
        """ Get the authenticated user """
        return self.get_user(screen_name=self.auth.get_username())

    def search_users(self, *args, **kwargs):
        """ :reference: https://developer.twitter.com/en/docs/accounts-and-users/follow-search-get-users/api-reference/get-users-search
            :allowed_param:'q', 'count', 'page'
        """
        return bind_api(
            api=self,
            path='/users/search.json',
            payload_type='user', payload_list=True,
            require_auth=True,
            allowed_param=['q', 'count', 'page']
        )(*args, **kwargs)
    search_users.pagination_mode = 'page'

    def suggested_users(self, *args, **kwargs):
        """ :reference: https://developer.twitter.com/en/docs/accounts-and-users/follow-search-get-users/api-reference/get-users-suggestions-slug
            :allowed_param:'slug', 'lang'
        """
        return bind_api(
            api=self,
            path='/users/suggestions/{slug}.json',
            payload_type='user', payload_list=True,
            require_auth=True,
            allowed_param=['slug', 'lang']
        )(*args, **kwargs)

    def suggested_categories(self, *args, **kwargs):
        """ :reference: https://developer.twitter.com/en/docs/accounts-and-users/follow-search-get-users/api-reference/get-users-suggestions
            :allowed_param:'lang'
        """
        return bind_api(
            api=self,
            path='/users/suggestions.json',
            payload_type='category', payload_list=True,
            allowed_param=['lang'],
            require_auth=True
        )(*args, **kwargs)

    def suggested_users_tweets(self, *args, **kwargs):
        """ :reference: https://developer.twitter.com/en/docs/accounts-and-users/follow-search-get-users/api-reference/get-users-suggestions-slug-members
            :allowed_param:'slug'
        """
        return bind_api(
            api=self,
            path='/users/suggestions/{slug}/members.json',
            payload_type='status', payload_list=True,
            allowed_param=['slug'],
            require_auth=True
        )(*args, **kwargs)

    def direct_messages(self, *args, **kwargs):
        """ :reference: https://developer.twitter.com/en/docs/direct-messages/sending-and-receiving/api-reference/get-messages
            :allowed_param:'since_id', 'max_id', 'count', 'full_text'
        """
        return bind_api(
            api=self,
            path='/direct_messages.json',
            payload_type='direct_message', payload_list=True,
            allowed_param=['since_id', 'max_id', 'count', 'full_text'],
            require_auth=True
        )(*args, **kwargs)
    direct_messages.pagination_mode = 'id'

    def get_direct_message(self, *args, **kwargs):
        """ :reference: https://developer.twitter.com/en/docs/direct-messages/sending-and-receiving/api-reference/get-message
            :allowed_param:'id', 'full_text'
        """
        return bind_api(
            api=self,
            path='/direct_messages/show/{id}.json',
            payload_type='direct_message',
            allowed_param=['id', 'full_text'],
            require_auth=True
        )(*args, **kwargs)

    def sent_direct_messages(self, *args, **kwargs):
        """ :reference: https://developer.twitter.com/en/docs/direct-messages/sending-and-receiving/api-reference/get-sent-message
            :allowed_param:'since_id', 'max_id', 'count', 'page', 'full_text'
        """
        return bind_api(
            api=self,
            path='/direct_messages/sent.json',
            payload_type='direct_message', payload_list=True,
            allowed_param=['since_id', 'max_id', 'count', 'page', 'full_text'],
            require_auth=True
        )(*args, **kwargs)
    sent_direct_messages.pagination_mode = 'id'

    def send_direct_message(self, *args, **kwargs):
        """ :reference: https://developer.twitter.com/en/docs/direct-messages/sending-and-receiving/api-reference/new-message
            :allowed_param:'user', 'screen_name', 'user_id', 'text'
        """
        return bind_api(
            api=self,
            path='/direct_messages/new.json',
            method='POST',
            payload_type='direct_message',
            allowed_param=['user', 'screen_name', 'user_id', 'text'],
            require_auth=True
        )(*args, **kwargs)

    def destroy_direct_message(self, *args, **kwargs):
        """ :reference: https://developer.twitter.com/en/docs/direct-messages/sending-and-receiving/api-reference/delete-message
            :allowed_param:'id'
        """
        return bind_api(
            api=self,
            path='/direct_messages/destroy.json',
            method='POST',
            payload_type='direct_message',
            allowed_param=['id'],
            require_auth=True
        )(*args, **kwargs)

    def create_friendship(self, *args, **kwargs):
        """ :reference: https://developer.twitter.com/en/docs/accounts-and-users/follow-search-get-users/api-reference/post-friendships-create
            :allowed_param:'id', 'user_id', 'screen_name', 'follow'
        """
        return bind_api(
            api=self,
            path='/friendships/create.json',
            method='POST',
            payload_type='user',
            allowed_param=['id', 'user_id', 'screen_name', 'follow'],
            require_auth=True
        )(*args, **kwargs)

    def destroy_friendship(self, *args, **kwargs):
        """ :reference: https://developer.twitter.com/en/docs/accounts-and-users/follow-search-get-users/api-reference/post-friendships-destroy
            :allowed_param:'id', 'user_id', 'screen_name'
        """
        return bind_api(
            api=self,
            path='/friendships/destroy.json',
            method='POST',
            payload_type='user',
            allowed_param=['id', 'user_id', 'screen_name'],
            require_auth=True
        )(*args, **kwargs)

    def show_friendship(self, *args, **kwargs):
        """ :reference: https://developer.twitter.com/en/docs/accounts-and-users/follow-search-get-users/api-reference/get-friendships-show
            :allowed_param:'source_id', 'source_screen_name', 'target_id', 'target_screen_name'
        """
        return bind_api(
            api=self,
            path='/friendships/show.json',
            payload_type='friendship',
            allowed_param=['source_id', 'source_screen_name',
                           'target_id', 'target_screen_name']
        )(*args, **kwargs)

    def lookup_friendships(self, user_ids=None, screen_names=None):
        """ Perform bulk look up of friendships from user ID or screenname
            :reference: https://developer.twitter.com/en/docs/accounts-and-users/follow-search-get-users/api-reference/get-friendships-lookup
            :allowed_param:'user_id', 'screen_name'
        """
        return bind_api(
            api=self,
            path='/friendships/lookup.json',
            payload_type='relationship', payload_list=True,
            allowed_param=['user_id', 'screen_name'],
            require_auth=True
        )(list_to_csv(user_ids), list_to_csv(screen_names))

    def friends_ids(self, *args, **kwargs):
        """ :reference: https://developer.twitter.com/en/docs/accounts-and-users/follow-search-get-users/api-reference/get-friends-ids
            :allowed_param:'id', 'user_id', 'screen_name', 'cursor'
        """
        return bind_api(
            api=self,
            path='/friends/ids.json',
            payload_type='ids',
            allowed_param=['id', 'user_id', 'screen_name', 'cursor']
        )(*args, **kwargs)
    friends_ids.pagination_mode = 'cursor'

    def friends(self, *args, **kwargs):
        """ :reference: https://developer.twitter.com/en/docs/accounts-and-users/follow-search-get-users/api-reference/get-friends-list
            :allowed_param:'id', 'user_id', 'screen_name', 'cursor', 'skip_status', 'include_user_entities'
        """
        return bind_api(
            api=self,
            path='/friends/list.json',
            payload_type='user', payload_list=True,
            allowed_param=['id', 'user_id', 'screen_name', 'cursor', 'skip_status', 'include_user_entities']
        )(*args, **kwargs)
    friends.pagination_mode = 'cursor'

    def friendships_incoming(self, *args, **kwargs):
        """ :reference: https://developer.twitter.com/en/docs/accounts-and-users/follow-search-get-users/api-reference/get-friendships-incoming
            :allowed_param:'cursor'
        """
        return bind_api(
            api=self,
            path='/friendships/incoming.json',
            payload_type='ids',
            allowed_param=['cursor']
        )(*args, **kwargs)
    friendships_incoming.pagination_mode = 'cursor'

    def friendships_outgoing(self, *args, **kwargs):
        """ :reference: https://developer.twitter.com/en/docs/accounts-and-users/follow-search-get-users/api-reference/get-friendships-outgoing
            :allowed_param:'cursor'
        """
        return bind_api(
            api=self,
            path='/friendships/outgoing.json',
            payload_type='ids',
            allowed_param=['cursor']
        )(*args, **kwargs)
    friendships_outgoing.pagination_mode = 'cursor'

    def followers_ids(self, *args, **kwargs):
        """ :reference: https://developer.twitter.com/en/docs/accounts-and-users/follow-search-get-users/api-reference/get-followers-ids
            :allowed_param:'id', 'user_id', 'screen_name', 'cursor', 'count'
        """
        return bind_api(
            api=self,
            path='/followers/ids.json',
            payload_type='ids',
            allowed_param=['id', 'user_id', 'screen_name', 'cursor', 'count']
        )(*args, **kwargs)
    followers_ids.pagination_mode = 'cursor'

    def followers(self, *args, **kwargs):
        """ :reference: https://developer.twitter.com/en/docs/accounts-and-users/follow-search-get-users/api-reference/get-followers-list
            :allowed_param:'id', 'user_id', 'screen_name', 'cursor', 'count', 'skip_status', 'include_user_entities'
        """
        return bind_api(
            api=self,
            path='/followers/list.json',
            payload_type='user', payload_list=True,
            allowed_param=['id', 'user_id', 'screen_name', 'cursor', 'count',
                           'skip_status', 'include_user_entities']
        )(*args, **kwargs)
    followers.pagination_mode = 'cursor'

    def get_settings(self, *args, **kwargs):
        """ :reference: https://developer.twitter.com/en/docs/accounts-and-users/manage-account-settings/api-reference/get-account-settings """
        return bind_api(
            api=self,
            path='/account/settings.json',
            payload_type='json',
            use_cache=False
        )(*args, **kwargs)

    def set_settings(self, *args, **kwargs):
        """ :reference: https://developer.twitter.com/en/docs/accounts-and-users/manage-account-settings/api-reference/post-account-settings
            :allowed_param:'sleep_time_enabled', 'start_sleep_time',
            'end_sleep_time', 'time_zone', 'trend_location_woeid',
            'allow_contributor_request', 'lang'
        """
        return bind_api(
            api=self,
            path='/account/settings.json',
            method='POST',
            payload_type='json',
            allowed_param=['sleep_time_enabled', 'start_sleep_time',
                           'end_sleep_time', 'time_zone',
                           'trend_location_woeid', 'allow_contributor_request',
                           'lang'],
            use_cache=False
        )(*args, **kwargs)

    def verify_credentials(self, **kargs):
        """ :reference: https://developer.twitter.com/en/docs/accounts-and-users/manage-account-settings/api-reference/get-account-verify_credentials
            :allowed_param:'include_entities', 'skip_status', 'include_email'
        """
        try:
            return bind_api(
                api=self,
                path='/account/verify_credentials.json',
                payload_type='user',
                require_auth=True,
                allowed_param=['include_entities', 'skip_status', 'include_email'],
            )(**kargs)
        except TweepError as e:
            if e.response and e.response.status == 401:
                return False
            raise

    def rate_limit_status(self, *args, **kwargs):
        """ :reference: https://developer.twitter.com/en/docs/developer-utilities/rate-limit-status/api-reference/get-application-rate_limit_status
            :allowed_param:'resources'
        """
        return bind_api(
            api=self,
            path='/application/rate_limit_status.json',
            payload_type='json',
            allowed_param=['resources'],
            use_cache=False
        )(*args, **kwargs)

    def update_profile_image(self, filename, file_=None):
        """ :reference: https://developer.twitter.com/en/docs/accounts-and-users/manage-account-settings/api-reference/post-account-update_profile_image
            :allowed_param:'include_entities', 'skip_status'
        """
        headers, post_data = API._pack_image(filename, 700, f=file_)
        return bind_api(
            api=self,
            path='/account/update_profile_image.json',
            method='POST',
            payload_type='user',
            allowed_param=['include_entities', 'skip_status'],
            require_auth=True
        )(self, post_data=post_data, headers=headers)

    def update_profile_background_image(self, filename, **kargs):
        """ :reference: https://developer.twitter.com/en/docs/accounts-and-users/manage-account-settings/api-reference/post-account-update_profile_background_image
            :allowed_param:'tile', 'include_entities', 'skip_status', 'use'
        """
        f = kargs.pop('file', None)
        headers, post_data = API._pack_image(filename, 800, f=f)
        return bind_api(
            api=self,
            path='/account/update_profile_background_image.json',
            method='POST',
            payload_type='user',
            allowed_param=['tile', 'include_entities', 'skip_status', 'use'],
            require_auth=True
        )(post_data=post_data, headers=headers)

    def update_profile_banner(self, filename, **kargs):
        """ :reference: https://developer.twitter.com/en/docs/accounts-and-users/manage-account-settings/api-reference/post-account-update_profile_banner
            :allowed_param:'width', 'height', 'offset_left', 'offset_right'
        """
        f = kargs.pop('file', None)
        headers, post_data = API._pack_image(filename, 700, form_field="banner", f=f)
        return bind_api(
            api=self,
            path='/account/update_profile_banner.json',
            method='POST',
            allowed_param=['width', 'height', 'offset_left', 'offset_right'],
            require_auth=True
        )(post_data=post_data, headers=headers)

    def update_profile(self, *args, **kwargs):
        """ :reference: https://developer.twitter.com/en/docs/accounts-and-users/manage-account-settings/api-reference/post-account-update_profile
            :allowed_param:'name', 'url', 'location', 'description', 'profile_link_color'
        """
        return bind_api(
            api=self,
            path='/account/update_profile.json',
            method='POST',
            payload_type='user',
            allowed_param=['name', 'url', 'location', 'description', 'profile_link_color'],
            require_auth=True
        )(*args, **kwargs)

    def favorites(self, *args, **kwargs):
        """ :reference: https://developer.twitter.com/en/docs/tweets/post-and-engage/api-reference/get-favorites-list
            :allowed_param:'screen_name', 'user_id', 'max_id', 'count', 'since_id', 'max_id'
        """
        return bind_api(
            api=self,
            path='/favorites/list.json',
            payload_type='status', payload_list=True,
            allowed_param=['screen_name', 'user_id', 'max_id', 'count', 'since_id', 'max_id']
        )(*args, **kwargs)
    favorites.pagination_mode = 'id'

    def create_favorite(self, *args, **kwargs):
        """ :reference: https://developer.twitter.com/en/docs/tweets/post-and-engage/api-reference/post-favorites-create
            :allowed_param:'id'
        """
        return bind_api(
            api=self,
            path='/favorites/create.json',
            method='POST',
            payload_type='status',
            allowed_param=['id'],
            require_auth=True
        )(*args, **kwargs)

    def destroy_favorite(self, *args, **kwargs):
        """ :reference: https://developer.twitter.com/en/docs/tweets/post-and-engage/api-reference/post-favorites-destroy
            :allowed_param:'id'
        """
        return bind_api(
            api=self,
            path='/favorites/destroy.json',
            method='POST',
            payload_type='status',
            allowed_param=['id'],
            require_auth=True
        )(*args, **kwargs)

    def create_block(self, *args, **kwargs):
        """ :reference: https://developer.twitter.com/en/docs/accounts-and-users/mute-block-report-users/api-reference/post-blocks-create
            :allowed_param:'id', 'user_id', 'screen_name'
        """
        return bind_api(
            api=self,
            path='/blocks/create.json',
            method='POST',
            payload_type='user',
            allowed_param=['id', 'user_id', 'screen_name'],
            require_auth=True
        )(*args, **kwargs)

    def destroy_block(self, *args, **kwargs):
        """ :reference: https://developer.twitter.com/en/docs/accounts-and-users/mute-block-report-users/api-reference/post-blocks-destroy
            :allowed_param:'id', 'user_id', 'screen_name'
        """
        return bind_api(
            api=self,
            path='/blocks/destroy.json',
            method='POST',
            payload_type='user',
            allowed_param=['id', 'user_id', 'screen_name'],
            require_auth=True
        )(*args, **kwargs)

    def mutes_ids(self, *args, **kwargs):
        """ :reference: https://developer.twitter.com/en/docs/accounts-and-users/mute-block-report-users/api-reference/get-mutes-users-ids
            :allowed_param:'cursor'
        """
        return bind_api(
            api=self,
            path='/mutes/users/ids.json',
            payload_type='ids',
            allowed_param=['cursor'],
            require_auth=True
<<<<<<< HEAD
        )(*args, **kwargs)
    mutes_ids.pagination_mode = 'cursor'
=======
        )
    
    @property
    def mutes(self):
        """ :reference: https://developer.twitter.com/en/docs/accounts-and-users/mute-block-report-users/api-reference/get-mutes-users-list
            :allowed_param: 'cursor', 'include_entities', 'skip_status'
        """
        return bind_api(
            api=self,
            path='/mutes/users/list.json',
            payload_type='user', payload_list=True,
            allowed_param=['cursor', 'include_entities', 'skip_status'],
            required_auth=True
        )
           
>>>>>>> 29bae1fd

    def create_mute(self, *args, **kwargs):
        """ :reference: https://developer.twitter.com/en/docs/accounts-and-users/mute-block-report-users/api-reference/post-mutes-users-create
            :allowed_param:'id', 'user_id', 'screen_name'
        """
        return bind_api(
            api=self,
            path='/mutes/users/create.json',
            method='POST',
            payload_type='user',
            allowed_param=['id', 'user_id', 'screen_name'],
            require_auth=True
        )(*args, **kwargs)

    def destroy_mute(self, *args, **kwargs):
        """ :reference: https://developer.twitter.com/en/docs/accounts-and-users/mute-block-report-users/api-reference/post-mutes-users-destroy
            :allowed_param:'id', 'user_id', 'screen_name'
        """
        return bind_api(
            api=self,
            path='/mutes/users/destroy.json',
            method='POST',
            payload_type='user',
            allowed_param=['id', 'user_id', 'screen_name'],
            require_auth=True
        )(*args, **kwargs)

    def blocks(self, *args, **kwargs):
        """ :reference: https://developer.twitter.com/en/docs/accounts-and-users/mute-block-report-users/api-reference/get-blocks-list
            :allowed_param:'cursor'
        """
        return bind_api(
            api=self,
            path='/blocks/list.json',
            payload_type='user', payload_list=True,
            allowed_param=['cursor'],
            require_auth=True
        )(*args, **kwargs)
    blocks.pagination_mode = 'cursor'

    def blocks_ids(self, *args, **kwargs):
        """ :reference: https://developer.twitter.com/en/docs/accounts-and-users/mute-block-report-users/api-reference/get-blocks-ids
            :allowed_param:'cursor'
        """
        return bind_api(
            api=self,
            path='/blocks/ids.json',
            payload_type='ids',
            allowed_param=['cursor'],
            require_auth=True
        )(*args, **kwargs)
    blocks_ids.pagination_mode = 'cursor'

    def report_spam(self, *args, **kwargs):
        """ :reference: https://developer.twitter.com/en/docs/accounts-and-users/mute-block-report-users/api-reference/post-users-report_spam
            :allowed_param:'user_id', 'screen_name', 'perform_block'
        """
        return bind_api(
            api=self,
            path='/users/report_spam.json',
            method='POST',
            payload_type='user',
            allowed_param=['user_id', 'screen_name', 'perform_block'],
            require_auth=True
        )(*args, **kwargs)

    def saved_searches(self, *args, **kwargs):
        """ :reference: https://developer.twitter.com/en/docs/accounts-and-users/manage-account-settings/api-reference/get-saved_searches-list """
        return bind_api(
            api=self,
            path='/saved_searches/list.json',
            payload_type='saved_search', payload_list=True,
            require_auth=True
        )(*args, **kwargs)

    def get_saved_search(self, *args, **kwargs):
        """ :reference: https://developer.twitter.com/en/docs/accounts-and-users/manage-account-settings/api-reference/get-saved_searches-show-id
            :allowed_param:'id'
        """
        return bind_api(
            api=self,
            path='/saved_searches/show/{id}.json',
            payload_type='saved_search',
            allowed_param=['id'],
            require_auth=True
        )(*args, **kwargs)

    def create_saved_search(self, *args, **kwargs):
        """ :reference: https://developer.twitter.com/en/docs/accounts-and-users/manage-account-settings/api-reference/post-saved_searches-create
            :allowed_param:'query'
        """
        return bind_api(
            api=self,
            path='/saved_searches/create.json',
            method='POST',
            payload_type='saved_search',
            allowed_param=['query'],
            require_auth=True
        )(*args, **kwargs)

    def destroy_saved_search(self, *args, **kwargs):
        """ :reference: https://developer.twitter.com/en/docs/accounts-and-users/manage-account-settings/api-reference/post-saved_searches-destroy-id
            :allowed_param:'id'
        """
        return bind_api(
            api=self,
            path='/saved_searches/destroy/{id}.json',
            method='POST',
            payload_type='saved_search',
            allowed_param=['id'],
            require_auth=True
        )(*args, **kwargs)

    def create_list(self, *args, **kwargs):
        """ :reference: https://developer.twitter.com/en/docs/accounts-and-users/create-manage-lists/api-reference/post-lists-create
            :allowed_param:'name', 'mode', 'description'
        """
        return bind_api(
            api=self,
            path='/lists/create.json',
            method='POST',
            payload_type='list',
            allowed_param=['name', 'mode', 'description'],
            require_auth=True
        )(*args, **kwargs)

    def destroy_list(self, *args, **kwargs):
        """ :reference: https://developer.twitter.com/en/docs/accounts-and-users/create-manage-lists/api-reference/post-lists-destroy
            :allowed_param:'owner_screen_name', 'owner_id', 'list_id', 'slug'
        """
        return bind_api(
            api=self,
            path='/lists/destroy.json',
            method='POST',
            payload_type='list',
            allowed_param=['owner_screen_name', 'owner_id', 'list_id', 'slug'],
            require_auth=True
        )(*args, **kwargs)

    def update_list(self, *args, **kwargs):
        """ :reference: https://developer.twitter.com/en/docs/accounts-and-users/create-manage-lists/api-reference/post-lists-update
            :allowed_param: list_id', 'slug', 'name', 'mode', 'description', 'owner_screen_name', 'owner_id'
        """
        return bind_api(
            api=self,
            path='/lists/update.json',
            method='POST',
            payload_type='list',
            allowed_param=['list_id', 'slug', 'name', 'mode', 'description', 'owner_screen_name', 'owner_id'],
            require_auth=True
        )(*args, **kwargs)

    def lists_all(self, *args, **kwargs):
        """ :reference: https://developer.twitter.com/en/docs/accounts-and-users/create-manage-lists/api-reference/get-lists-list
            :allowed_param:'screen_name', 'user_id'
        """
        return bind_api(
            api=self,
            path='/lists/list.json',
            payload_type='list', payload_list=True,
            allowed_param=['screen_name', 'user_id'],
            require_auth=True
        )(*args, **kwargs)

    def lists_memberships(self, *args, **kwargs):
        """ :reference: https://developer.twitter.com/en/docs/accounts-and-users/create-manage-lists/api-reference/get-lists-memberships
            :allowed_param:'screen_name', 'user_id', 'filter_to_owned_lists', 'cursor'
        """
        return bind_api(
            api=self,
            path='/lists/memberships.json',
            payload_type='list', payload_list=True,
            allowed_param=['screen_name', 'user_id', 'filter_to_owned_lists', 'cursor'],
            require_auth=True
        )(*args, **kwargs)
    lists_memberships.pagination_mode = 'cursor'

    def lists_subscriptions(self, *args, **kwargs):
        """ :reference: https://developer.twitter.com/en/docs/accounts-and-users/create-manage-lists/api-reference/get-lists-subscriptions
            :allowed_param:'screen_name', 'user_id', 'cursor'
        """
        return bind_api(
            api=self,
            path='/lists/subscriptions.json',
            payload_type='list', payload_list=True,
            allowed_param=['screen_name', 'user_id', 'cursor'],
            require_auth=True
        )(*args, **kwargs)
    lists_subscriptions.pagination_mode = 'cursor'

    def list_timeline(self, *args, **kwargs):
        """ :reference: https://developer.twitter.com/en/docs/accounts-and-users/create-manage-lists/api-reference/get-lists-statuses
            :allowed_param:'owner_screen_name', 'slug', 'owner_id', 'list_id',
             'since_id', 'max_id', 'count', 'include_rts
        """
        return bind_api(
            api=self,
            path='/lists/statuses.json',
            payload_type='status', payload_list=True,
            allowed_param=['owner_screen_name', 'slug', 'owner_id',
                           'list_id', 'since_id', 'max_id', 'count',
                           'include_rts']
        )(*args, **kwargs)
    list_timeline.pagination_mode = 'id'

    def get_list(self, *args, **kwargs):
        """ :reference: https://developer.twitter.com/en/docs/accounts-and-users/create-manage-lists/api-reference/get-lists-show
            :allowed_param:'owner_screen_name', 'owner_id', 'slug', 'list_id'
        """
        return bind_api(
            api=self,
            path='/lists/show.json',
            payload_type='list',
            allowed_param=['owner_screen_name', 'owner_id', 'slug', 'list_id']
        )(*args, **kwargs)

    def add_list_member(self, *args, **kwargs):
        """ :reference: https://developer.twitter.com/en/docs/accounts-and-users/create-manage-lists/api-reference/post-lists-members-create
            :allowed_param:'screen_name', 'user_id', 'owner_screen_name',
             'owner_id', 'slug', 'list_id'
        """
        return bind_api(
            api=self,
            path='/lists/members/create.json',
            method='POST',
            payload_type='list',
            allowed_param=['screen_name', 'user_id', 'owner_screen_name',
                           'owner_id', 'slug', 'list_id'],
            require_auth=True
        )(*args, **kwargs)

    def remove_list_member(self, *args, **kwargs):
        """ :reference: https://developer.twitter.com/en/docs/accounts-and-users/create-manage-lists/api-reference/post-lists-members-destroy
            :allowed_param:'screen_name', 'user_id', 'owner_screen_name',
             'owner_id', 'slug', 'list_id'
        """
        return bind_api(
            api=self,
            path='/lists/members/destroy.json',
            method='POST',
            payload_type='list',
            allowed_param=['screen_name', 'user_id', 'owner_screen_name',
                           'owner_id', 'slug', 'list_id'],
            require_auth=True
        )(*args, **kwargs)

    def add_list_members(self, screen_name=None, user_id=None, slug=None,
                         list_id=None, owner_id=None, owner_screen_name=None):
        """ Perform bulk add of list members from user ID or screenname """
        return self._add_list_members(list_to_csv(screen_name),
                                      list_to_csv(user_id),
                                      slug, list_id, owner_id,
                                      owner_screen_name)

    def _add_list_members(self, *args, **kwargs):
        """ :reference: https://developer.twitter.com/en/docs/accounts-and-users/create-manage-lists/api-reference/post-lists-members-create_all
            :allowed_param:'screen_name', 'user_id', 'slug', 'list_id',
            'owner_id', 'owner_screen_name'

        """
        return bind_api(
            api=self,
            path='/lists/members/create_all.json',
            method='POST',
            payload_type='list',
            allowed_param=['screen_name', 'user_id', 'slug', 'list_id',
                           'owner_id', 'owner_screen_name'],
            require_auth=True
        )(*args, **kwargs)

    def remove_list_members(self, screen_name=None, user_id=None, slug=None,
                            list_id=None, owner_id=None, owner_screen_name=None):
        """ Perform bulk remove of list members from user ID or screenname """
        return self._remove_list_members(list_to_csv(screen_name),
                                         list_to_csv(user_id),
                                         slug, list_id, owner_id,
                                         owner_screen_name)

    def _remove_list_members(self, *args, **kwargs):
        """ :reference: https://developer.twitter.com/en/docs/accounts-and-users/create-manage-lists/api-reference/post-lists-members-destroy_all
            :allowed_param:'screen_name', 'user_id', 'slug', 'list_id',
            'owner_id', 'owner_screen_name'

        """
        return bind_api(
            api=self,
            path='/lists/members/destroy_all.json',
            method='POST',
            payload_type='list',
            allowed_param=['screen_name', 'user_id', 'slug', 'list_id',
                           'owner_id', 'owner_screen_name'],
            require_auth=True
        )(*args, **kwargs)

    def list_members(self, *args, **kwargs):
        """ :reference: https://developer.twitter.com/en/docs/accounts-and-users/create-manage-lists/api-reference/get-lists-members
            :allowed_param:'owner_screen_name', 'slug', 'list_id',
             'owner_id', 'cursor
        """
        return bind_api(
            api=self,
            path='/lists/members.json',
            payload_type='user', payload_list=True,
            allowed_param=['owner_screen_name', 'slug', 'list_id',
                           'owner_id', 'cursor']
        )(*args, **kwargs)
    list_members.pagination_mode = 'cursor'

    def show_list_member(self, *args, **kwargs):
        """ :reference: https://developer.twitter.com/en/docs/accounts-and-users/create-manage-lists/api-reference/get-lists-members-show
            :allowed_param:'list_id', 'slug', 'user_id', 'screen_name',
             'owner_screen_name', 'owner_id
        """
        return bind_api(
            api=self,
            path='/lists/members/show.json',
            payload_type='user',
            allowed_param=['list_id', 'slug', 'user_id', 'screen_name',
                           'owner_screen_name', 'owner_id']
        )(*args, **kwargs)

    def subscribe_list(self, *args, **kwargs):
        """ :reference: https://developer.twitter.com/en/docs/accounts-and-users/create-manage-lists/api-reference/post-lists-subscribers-create
            :allowed_param:'owner_screen_name', 'slug', 'owner_id',
            'list_id'
        """
        return bind_api(
            api=self,
            path='/lists/subscribers/create.json',
            method='POST',
            payload_type='list',
            allowed_param=['owner_screen_name', 'slug', 'owner_id',
                           'list_id'],
            require_auth=True
        )(*args, **kwargs)

    def unsubscribe_list(self, *args, **kwargs):
        """ :reference: https://developer.twitter.com/en/docs/accounts-and-users/create-manage-lists/api-reference/post-lists-subscribers-destroy
            :allowed_param:'owner_screen_name', 'slug', 'owner_id',
            'list_id'
        """
        return bind_api(
            api=self,
            path='/lists/subscribers/destroy.json',
            method='POST',
            payload_type='list',
            allowed_param=['owner_screen_name', 'slug', 'owner_id',
                           'list_id'],
            require_auth=True
        )(*args, **kwargs)

    def list_subscribers(self, *args, **kwargs):
        """ :reference: https://developer.twitter.com/en/docs/accounts-and-users/create-manage-lists/api-reference/get-lists-subscribers
            :allowed_param:'owner_screen_name', 'slug', 'owner_id',
             'list_id', 'cursor
        """
        return bind_api(
            api=self,
            path='/lists/subscribers.json',
            payload_type='user', payload_list=True,
            allowed_param=['owner_screen_name', 'slug', 'owner_id',
                           'list_id', 'cursor']
        )(*args, **kwargs)
    list_subscribers.pagination_mode = 'cursor'

    def show_list_subscriber(self, *args, **kwargs):
        """ :reference: https://developer.twitter.com/en/docs/accounts-and-users/create-manage-lists/api-reference/get-lists-subscribers-show
            :allowed_param:'owner_screen_name', 'slug', 'screen_name',
             'owner_id', 'list_id', 'user_id
        """
        return bind_api(
            api=self,
            path='/lists/subscribers/show.json',
            payload_type='user',
            allowed_param=['owner_screen_name', 'slug', 'screen_name',
                           'owner_id', 'list_id', 'user_id']
        )(*args, **kwargs)

    def trends_available(self, *args, **kwargs):
        """ :reference: https://developer.twitter.com/en/docs/trends/locations-with-trending-topics/api-reference/get-trends-available """
        return bind_api(
            api=self,
            path='/trends/available.json',
            payload_type='json'
        )(*args, **kwargs)

    def trends_place(self, *args, **kwargs):
        """ :reference: https://developer.twitter.com/en/docs/trends/trends-for-location/api-reference/get-trends-place
            :allowed_param:'id', 'exclude'
        """
        return bind_api(
            api=self,
            path='/trends/place.json',
            payload_type='json',
            allowed_param=['id', 'exclude']
        )(*args, **kwargs)

    def trends_closest(self, *args, **kwargs):
        """ :reference: https://developer.twitter.com/en/docs/trends/locations-with-trending-topics/api-reference/get-trends-closest
            :allowed_param:'lat', 'long'
        """
        return bind_api(
            api=self,
            path='/trends/closest.json',
            payload_type='json',
            allowed_param=['lat', 'long']
        )(*args, **kwargs)

    def search(self, *args, **kwargs):
        """ :reference: https://developer.twitter.com/en/docs/tweets/search/api-reference/get-search-tweets
            :allowed_param:'q', 'lang', 'locale', 'since_id', 'geocode',
             'max_id', 'since', 'until', 'result_type', 'count',
              'include_entities', 'from', 'to', 'source'
        """
        return bind_api(
            api=self,
            path='/search/tweets.json',
            payload_type='search_results',
            allowed_param=['q', 'lang', 'locale', 'since_id', 'geocode',
                           'max_id', 'since', 'until', 'result_type',
                           'count', 'include_entities', 'from',
                           'to', 'source']
        )(*args, **kwargs)
    search.pagination_mode = 'id'

    def reverse_geocode(self, *args, **kwargs):
        """ :reference: https://developer.twitter.com/en/docs/geo/places-near-location/api-reference/get-geo-reverse_geocode
            :allowed_param:'lat', 'long', 'accuracy', 'granularity', 'max_results'
        """
        return bind_api(
            api=self,
            path='/geo/reverse_geocode.json',
            payload_type='place', payload_list=True,
            allowed_param=['lat', 'long', 'accuracy', 'granularity',
                           'max_results']
        )(*args, **kwargs)

    def geo_id(self, *args, **kwargs):
        """ :reference: https://developer.twitter.com/en/docs/geo/place-information/api-reference/get-geo-id-place_id
            :allowed_param:'id'
        """
        return bind_api(
            api=self,
            path='/geo/id/{id}.json',
            payload_type='place',
            allowed_param=['id']
        )(*args, **kwargs)

    def geo_search(self, *args, **kwargs):
        """ :reference: https://developer.twitter.com/en/docs/geo/places-near-location/api-reference/get-geo-search
            :allowed_param:'lat', 'long', 'query', 'ip', 'granularity',
             'accuracy', 'max_results', 'contained_within

        """
        return bind_api(
            api=self,
            path='/geo/search.json',
            payload_type='place', payload_list=True,
            allowed_param=['lat', 'long', 'query', 'ip', 'granularity',
                           'accuracy', 'max_results', 'contained_within']
        )(*args, **kwargs)

    def geo_similar_places(self, *args, **kwargs):
        """ :reference: https://dev.twitter.com/rest/reference/get/geo/similar_places
            :allowed_param:'lat', 'long', 'name', 'contained_within'
        """
        return bind_api(
            api=self,
            path='/geo/similar_places.json',
            payload_type='place', payload_list=True,
            allowed_param=['lat', 'long', 'name', 'contained_within']
        )(*args, **kwargs)

    def supported_languages(self, *args, **kwargs):
        """ :reference: https://developer.twitter.com/en/docs/developer-utilities/supported-languages/api-reference/get-help-languages """
        return bind_api(
            api=self,
            path='/help/languages.json',
            payload_type='json',
            require_auth=True
        )(*args, **kwargs)

    def configuration(self, *args, **kwargs):
        """ :reference: https://developer.twitter.com/en/docs/developer-utilities/configuration/api-reference/get-help-configuration """
        return bind_api(
            api=self,
            path='/help/configuration.json',
            payload_type='json',
            require_auth=True
        )(*args, **kwargs)

    """ Internal use only """

    @staticmethod
    def _pack_image(filename, max_size, form_field="image", f=None):
        """Pack image from file into multipart-formdata post body"""
        # image must be less than 700kb in size
        if f is None:
            try:
                if os.path.getsize(filename) > (max_size * 1024):
                    raise TweepError('File is too big, must be less than %skb.' % max_size)
            except os.error as e:
                raise TweepError('Unable to access file: %s' % e.strerror)

            # build the mulitpart-formdata body
            fp = open(filename, 'rb')
        else:
            f.seek(0, 2)  # Seek to end of file
            if f.tell() > (max_size * 1024):
                raise TweepError('File is too big, must be less than %skb.' % max_size)
            f.seek(0)  # Reset to beginning of file
            fp = f

        # image must be gif, jpeg, or png
        file_type = mimetypes.guess_type(filename)
        if file_type is None:
            raise TweepError('Could not determine file type')
        file_type = file_type[0]
        if file_type not in ['image/gif', 'image/jpeg', 'image/png']:
            raise TweepError('Invalid file type for image: %s' % file_type)

        if isinstance(filename, six.text_type):
            filename = filename.encode("utf-8")

        BOUNDARY = b'Tw3ePy'
        body = []
        body.append(b'--' + BOUNDARY)
        body.append('Content-Disposition: form-data; name="{0}";'
                    ' filename="{1}"'.format(form_field, filename)
                    .encode('utf-8'))
        body.append('Content-Type: {0}'.format(file_type).encode('utf-8'))
        body.append(b'')
        body.append(fp.read())
        body.append(b'--' + BOUNDARY + b'--')
        body.append(b'')
        fp.close()
        body = b'\r\n'.join(body)

        # build headers
        headers = {
            'Content-Type': 'multipart/form-data; boundary=Tw3ePy',
            'Content-Length': str(len(body))
        }

        return headers, body<|MERGE_RESOLUTION|>--- conflicted
+++ resolved
@@ -763,13 +763,9 @@
             payload_type='ids',
             allowed_param=['cursor'],
             require_auth=True
-<<<<<<< HEAD
         )(*args, **kwargs)
     mutes_ids.pagination_mode = 'cursor'
-=======
-        )
-    
-    @property
+
     def mutes(self):
         """ :reference: https://developer.twitter.com/en/docs/accounts-and-users/mute-block-report-users/api-reference/get-mutes-users-list
             :allowed_param: 'cursor', 'include_entities', 'skip_status'
@@ -781,8 +777,7 @@
             allowed_param=['cursor', 'include_entities', 'skip_status'],
             required_auth=True
         )
-           
->>>>>>> 29bae1fd
+    mutes.pagination_mode = 'cursor'
 
     def create_mute(self, *args, **kwargs):
         """ :reference: https://developer.twitter.com/en/docs/accounts-and-users/mute-block-report-users/api-reference/post-mutes-users-create
