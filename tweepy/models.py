--- conflicted
+++ resolved
@@ -211,22 +211,12 @@
 
         return NotImplemented
 
-<<<<<<< HEAD
-    def __ne__(self, other):
-        result = self == other
-
-        if result is NotImplemented:
-            return result
-
-        return not result
-    
     def __hash__(self):
         if hasattr(self, 'id'):
             return self.id
         else:
             raise TypeError('unhashable type: {} (no id attribute)'.format(type(self)))
-=======
->>>>>>> f5054b5a
+
 
 class DirectMessage(Model):
 
