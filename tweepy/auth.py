# Tweepy
# Copyright 2009-2022 Joshua Roesslein
# See LICENSE for details.

import logging
import warnings

import requests
from requests.auth import AuthBase, HTTPBasicAuth
from requests_oauthlib import OAuth1, OAuth1Session, OAuth2Session

from tweepy.errors import TweepyException

WARNING_MESSAGE = """Warning! Due to a Twitter API bug, signin_with_twitter
and access_type don't always play nice together. Details
https://dev.twitter.com/discussions/21281"""

log = logging.getLogger(__name__)


class OAuth1UserHandler:
    """OAuth 1.0a User Context authentication handler

    .. versionchanged:: 4.5
        Renamed from :class:`OAuthHandler`
    """

    def __init__(self, consumer_key, consumer_secret, access_token=None,
                 access_token_secret=None, callback=None):
        if not isinstance(consumer_key, (str, bytes)):
            raise TypeError("Consumer key must be string or bytes, not "
                            + type(consumer_key).__name__)
        if not isinstance(consumer_secret, (str, bytes)):
            raise TypeError("Consumer secret must be string or bytes, not "
                            + type(consumer_secret).__name__)

        self.consumer_key = consumer_key
        self.consumer_secret = consumer_secret
        self.access_token = access_token
        self.access_token_secret = access_token_secret
        self.callback = callback
        self.username = None
        self.request_token = {}
        self.oauth = OAuth1Session(consumer_key, client_secret=consumer_secret,
                                   callback_uri=self.callback)

    def apply_auth(self):
        return OAuth1(
            self.consumer_key, client_secret=self.consumer_secret,
            resource_owner_key=self.access_token,
            resource_owner_secret=self.access_token_secret, decoding=None
        )

    def _get_oauth_url(self, endpoint):
        return 'https://api.twitter.com/oauth/' + endpoint

    def _get_request_token(self, access_type=None):
        try:
            url = self._get_oauth_url('request_token')
            if access_type:
                url += f'?x_auth_access_type={access_type}'
            return self.oauth.fetch_request_token(url)
        except Exception as e:
            raise TweepyException(e)

    def get_authorization_url(self, signin_with_twitter=False,
                              access_type=None):
        """Get the authorization URL to redirect the user to"""
        try:
            if signin_with_twitter:
                url = self._get_oauth_url('authenticate')
                if access_type:
                    log.warning(WARNING_MESSAGE)
            else:
                url = self._get_oauth_url('authorize')
            self.request_token = self._get_request_token(
                access_type=access_type
            )
            return self.oauth.authorization_url(url)
        except Exception as e:
            raise TweepyException(e)

    def get_access_token(self, verifier=None):
        """After user has authorized the app, get access token and secret with
        verifier
        """
        try:
            url = self._get_oauth_url('access_token')
            self.oauth = OAuth1Session(
                self.consumer_key, client_secret=self.consumer_secret,
                resource_owner_key=self.request_token['oauth_token'],
                resource_owner_secret=self.request_token['oauth_token_secret'],
                verifier=verifier, callback_uri=self.callback
            )
            resp = self.oauth.fetch_access_token(url)
            self.access_token = resp['oauth_token']
            self.access_token_secret = resp['oauth_token_secret']
            return self.access_token, self.access_token_secret
        except Exception as e:
            raise TweepyException(e)

    def set_access_token(self, key, secret):
        """
        .. deprecated:: 4.5
            Set through initialization instead.
        """
        self.access_token = key
        self.access_token_secret = secret


class OAuthHandler(OAuth1UserHandler):
    """Alias for :class:`OAuth1UserHandler`

    .. deprecated:: 4.5
        Use :class:`OAuth1UserHandler` instead.
    """

    def __init__(self, consumer_key, consumer_secret, access_token=None,
                 access_token_secret=None, callback=None):
        warnings.warn(
            "OAuthHandler is deprecated; use OAuth1UserHandler instead.",
            DeprecationWarning
        )
        super().__init__(consumer_key, consumer_secret, access_token, 
                         access_token_secret, callback)


class OAuth2AppHandler:
    """OAuth 2.0 Bearer Token (App-Only) using API / Consumer key and secret
    authentication handler

    .. versionchanged:: 4.5
        Renamed from :class:`AppAuthHandler`
    """

    def __init__(self, consumer_key, consumer_secret):
        self.consumer_key = consumer_key
        self.consumer_secret = consumer_secret
        self._bearer_token = ''

        resp = requests.post(
            'https://api.twitter.com/oauth2/token',
            auth=(self.consumer_key, self.consumer_secret),
            data={'grant_type': 'client_credentials'}
        )
        data = resp.json()
        if data.get('token_type') != 'bearer':
            raise TweepyException('Expected token_type to equal "bearer", '
                                  f'but got {data.get("token_type")} instead')

        self._bearer_token = data['access_token']

    def apply_auth(self):
        return OAuth2BearerHandler(self._bearer_token)


class AppAuthHandler(OAuth2AppHandler):
    """Alias for :class:`OAuth2AppHandler`

    .. deprecated:: 4.5
        Use :class:`OAuth2AppHandler` instead.
    """

    def __init__(self, consumer_key, consumer_secret):
        warnings.warn(
            "AppAuthHandler is deprecated; use OAuth2AppHandler instead.",
            DeprecationWarning
        )
        super().__init__(consumer_key, consumer_secret)


class OAuth2BearerHandler(AuthBase):
    """OAuth 2.0 Bearer Token (App-Only) authentication handler

    .. versionadded:: 4.5
    """

    def __init__(self, bearer_token):
        self.bearer_token = bearer_token

    def __call__(self, request):
        request.headers['Authorization'] = 'Bearer ' + self.bearer_token
        return request

    def apply_auth(self):
        return self


class OAuth2UserHandler(OAuth2Session):
    """OAuth 2.0 Authorization Code Flow with PKCE (User Context)
    authentication handler

    .. versionadded:: 4.5
    """

    def __init__(self, *, client_id, redirect_uri, scope, client_secret=None):
        super().__init__(client_id, redirect_uri=redirect_uri, scope=scope)
        if client_secret is not None:
            self.auth = HTTPBasicAuth(client_id, client_secret)
        else:
            self.auth = None

    def get_authorization_url(self):
        """Get the authorization URL to redirect the user to"""
        authorization_url, state = self.authorization_url(
            "https://twitter.com/i/oauth2/authorize",
            code_challenge=self._client.create_code_challenge(
                self._client.create_code_verifier(128), "S256"
            ), code_challenge_method="S256"
        )
        return authorization_url

    def fetch_token(self, authorization_response):
        """After user has authorized the app, fetch access token with
        authorization response URL
        """
        return super().fetch_token(
            "https://api.twitter.com/2/oauth2/token",
            authorization_response=authorization_response,
            auth=self.auth,
            include_client_id=True,
<<<<<<< HEAD
            code_verifier=self._client.code_verifier
=======
            code_verifier=self.code_verifier
        )

    def refresh_token(self, refresh_token):
        """Get a new access token with
        previously obtained refresh token
        """
        return super().refresh_token(
            "https://api.twitter.com/2/oauth2/token",
            refresh_token=refresh_token,
            body=f"grant_type=refresh_token&client_id={self.client_id}"
>>>>>>> 11e7d28e
        )<|MERGE_RESOLUTION|>--- conflicted
+++ resolved
@@ -219,10 +219,7 @@
             authorization_response=authorization_response,
             auth=self.auth,
             include_client_id=True,
-<<<<<<< HEAD
             code_verifier=self._client.code_verifier
-=======
-            code_verifier=self.code_verifier
         )
 
     def refresh_token(self, refresh_token):
@@ -233,5 +230,4 @@
             "https://api.twitter.com/2/oauth2/token",
             refresh_token=refresh_token,
             body=f"grant_type=refresh_token&client_id={self.client_id}"
->>>>>>> 11e7d28e
         )